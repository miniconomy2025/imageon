import { Follow,  Accept, Article, RequestContext, Context, InboxContext, Undo, Announce, Update, Delete, Recipient,Like , Create, Note, Image, Video } from "@fedify/fedify";
import { RedisKvStore } from "@fedify/redis";
import { Temporal } from "@js-temporal/polyfill";
import { ActorModel } from "../models/Actor.js";
import { crypto } from "../services/cryptography.js";
import { activityPub } from "../services/activitypub.js";
import { redis } from "../services/redis.js";
import { FederationCache, CacheKeys } from "../utils/cache.js";
import { db } from "../services/database.js";

// Define context data type to include KV store access
interface ContextData {
    kv: RedisKvStore;
}

const ACTIVITY_CONSTRUCTORS = {
    Create: Create,
    Follow: Follow,
    Accept: Accept,
    Like: Like,
    Undo: Undo,
    Announce: Announce,
    Update: Update,
    Delete: Delete
} as const;

const OBJECT_CONSTRUCTORS = {
    Note: Note,
    Article: Article
} as const;

const OUTBOX_PAGE_SIZE = 10;

export class FederationHandlers {
    static async isRateLimitExceeded(ctx: RequestContext<ContextData>, key: string, limit: number, period: number) {
        const clientIp = ctx.request?.headers?.get?.('x-forwarded-for') || ctx.request?.headers?.get?.('x-real-ip') || 'unknown';
        const rateLimitKey = CacheKeys.RATE_LIMIT.actor(clientIp);
        const rateLimit = await redis.checkRateLimit(rateLimitKey, limit, period);
        if (!rateLimit.allowed) {
            console.log(`⚠️ Rate limit exceeded for ${key}: ${clientIp} (${rateLimit.remaining} remaining)`);
            return true;
        }

        console.log(`✅ Rate limit OK for ${key}: ${clientIp} (${rateLimit.remaining} remaining)`);
        return false;
    }

    /**
     * Actor dispatcher - handles requests for actor profiles
     */
    static async handleActorRequest(ctx: RequestContext<ContextData>, identifier: string) {
        try {
            // Rate limiting check
            const isRateLimited = await FederationHandlers.isRateLimitExceeded(ctx, CacheKeys.RATE_LIMIT.actor(identifier), 100, 3600);

            if (isRateLimited) {
                return null; // Rate limit exceeded
            }

            // 🎯 TRY CACHE FIRST - Cache actor profiles for better performance
            const cacheKey = CacheKeys.FEDERATION.actor(identifier);
            const ttlSeconds = FederationCache.TTL.ACTOR_PROFILE;
            const ttl = Temporal.Duration.from({ seconds: ttlSeconds });

            try {
                const cached = await ctx.data.kv.get<string>(cacheKey);
                if (cached) {
                    console.log(`🎯 Cache HIT for actor: ${identifier}`);
                    console.log(`🔍 Cached actor profile:`, cached);
                    // return JSON.parse(cached);
                }
            } catch (cacheError) {
                console.warn(`⚠️ Cache error for actor ${identifier}:`, cacheError);
            }

            console.log(`💾 Cache MISS for actor: ${identifier} - creating fresh`);

            // Check if actor exists in our database
            const actorData = await ActorModel.getActor(identifier);
            if (!actorData) {
                console.log(`❌ Actor not found: ${identifier}`);
                return null;
            }

            console.log(`✅ Actor found: ${identifier}`);

            // Get actor key pairs using Fedify's context method
            const keys = await ctx.getActorKeyPairs(identifier);
            console.log(`🔑 Key pairs retrieved for: ${identifier}`, keys.length > 0 ? 'SUCCESS' : 'FAILED');

            // Create and return the Person object using Fedify's standard pattern
            const person = await ActorModel.createPersonObject(ctx, identifier, actorData, keys);
            console.log(`👤 Person object created for: ${identifier}`);

            // 💿 CACHE THE RESULT
            try {
                await ctx.data.kv.set(cacheKey, JSON.stringify(person), { ttl });
                console.log(`💿 Cached actor profile for: ${identifier}`);
            } catch (cacheError) {
                console.warn(`⚠️ Failed to cache actor ${identifier}:`, cacheError);
            }

            // Add detailed debugging for the Person object
            try {
                console.log(`🔍 Person object type: ${typeof person}`);
                console.log(`🔍 Person object constructor: ${person.constructor.name}`);
                console.log(`🔍 Person object has publicKeyId: ${!!person.publicKeyId}`);
                console.log(`🔍 Person object id: ${person.id}`);

                // Test if the object can be serialized safely
                const testSerialization = JSON.stringify({
                    id: person.id?.toString(),
                    name: person.name?.toString(),
                    hasPublicKeyId: !!person.publicKeyId
                });
                console.log(`🔍 Basic serialization test: ${testSerialization}`);
            } catch (debugError) {
                console.error(`❌ Error during Person object debugging:`, debugError);
            }

            return person;
        } catch (error) {
            console.error(`❌ Error in handleActorRequest for ${identifier}:`, error);
            if (error instanceof Error) {
                console.error('Stack trace:', error.stack);
            }
            return null;
        }
    }

    /**
     * Following dispatcher - handles requests for actor following collection
     */
    static async handleFollowingRequest(ctx: RequestContext<ContextData>, identifier: string, cursor?: string | null) {
        try {
            const isRateLimited = await FederationHandlers.isRateLimitExceeded(ctx, CacheKeys.RATE_LIMIT.followers(identifier), 100, 3600);

            if (isRateLimited) {
                return null; // Rate limit exceeded
            }

            const following = await activityPub.getFollowing(identifier);

            if (following.length === 0) {
                console.log(`🔄 No following found for: ${identifier}`);
                return {
                    items: [],
                    next: null
                };
            }
            return {
                items: following
            };
        } catch (error) {
            console.error(`❌ Error in handleFollowingRequest for ${identifier}:`, error);
            if (error instanceof Error) {
                console.error('Stack trace:', error.stack);
            }
            return null;
        }
    }

    /**
     * Key pairs dispatcher - handles cryptographic keys for actors
     */
    static async handleKeyPairsRequest(ctx: Context<ContextData>, identifier: string) {
        // Check if actor exists
        const exists = await crypto.actorExists(identifier);
        if (!exists) {
            console.log(`Key pairs requested for non-existent actor: ${identifier}`);
            return [];
        }

        // Get or generate key pairs
        return await crypto.getOrGenerateKeyPairs(identifier);
    }

    /**
     * Follow activity handler
     */
    static async handleFollowActivity(ctx: InboxContext<ContextData>, follow: Follow) {
        if (follow.id == null || follow.actorId == null || follow.objectId == null) {
            console.log('Invalid follow activity: missing required fields');
            return;
        }

        // Parse the target actor from the follow object
        const parsed = ctx.parseUri(follow.objectId);
        if (parsed?.type !== 'actor') {
            console.log('Follow target is not an actor:', follow.objectId);
            return;
        }

        // Check if the target actor exists in our system
        const targetExists = await ActorModel.exists(parsed.identifier);
        if (!targetExists) {
            console.log(`Follow target actor not found: ${parsed.identifier}`);
            return;
        }

        // Get the follower actor information
        const follower = await follow.getActor(ctx);
        if (follower == null) {
            console.log('Could not retrieve follower actor');
            return;
        }

        try {
            // Store the follower relationship
            await activityPub.saveFollower(follow.id?.href, follow.actorId?.href, follow.objectId?.href);

            await activityPub.saveActivity(follow.id?.href, 'Follow', follow.actorId?.href, follow.objectId?.href, {
                accepted_at: new Date().toISOString()
            });

            // 🔥 CACHE INVALIDATION: Clear cached data using utility
            const targetIdentifier = parsed.identifier;
            await FederationCache.invalidateFollowerCache(ctx.data.kv, targetIdentifier);

            // Also invalidate activities cache since follow relationships affect outbox
            const activitiesKey = CacheKeys.FEDERATION.activities(targetIdentifier);
            await ctx.data.kv.delete(activitiesKey);
            console.log(`🗑️ Cache invalidated for activities: ${targetIdentifier}`);

            await ctx.sendActivity(
                { identifier: parsed.identifier },
                follower,
                new Accept({
                    id: new URL(`#accepts${follow.id?.href}`, ctx.getActorUri(parsed.identifier)),
                    actor: follow.objectId,
                    object: follow
                })
            );

            //save the accept activity in our database
            await FederationHandlers.handleAcceptActivity(
                ctx,
                new Accept({
                    id: new URL(`#accepts${follow.id?.href}`, ctx.getActorUri(parsed.identifier)),
                    actor: follow.objectId,
                    object: follow
                })
            );

            console.log(`✅ Follow auto accepted: ${follow.actorId?.href} -> ${follow.objectId?.href}`);
        } catch (error) {
            console.error('Error processing follow activity:', error);
        }
    }

    /**
     * Accept activity handler
     * Handles incoming Accept activities which acknowledge a follow request
     */
    static async handleAcceptActivity(ctx: InboxContext<ContextData>, accept: Accept) {
        try {
            if (!accept?.id || !accept?.actorId || !accept?.objectId) {
                console.log('Invalid Accept activity: missing required fields');
                return;
            }
            // Save the Accept activity in our database for audit purposes
            const activityId = accept.id?.href ?? String(accept.id);
            const actorId = accept.actorId?.href ?? String(accept.actorId);
            // The object of an Accept is usually the Follow activity being accepted
            await activityPub.saveActivity(activityId, 'Accept', actorId, String(accept.objectId?.href));
            console.log(`✅ Accept processed: ${actorId} accepted ${String(accept.objectId?.href)}`);
        } catch (error) {
            console.error('Error processing Accept activity:', error);
        }
    }

    /**
     * Like activity handler
     * Handles incoming Like activities on our posts
     */
    static async handleLikeActivity(ctx: InboxContext<ContextData>, like: any) {
        try {
            if (!like?.id || !like?.actorId || !like?.objectId) {
                console.log('Invalid Like activity: missing required fields');
                return;
            }
            const activityId = like.id?.href ?? String(like.id);
            const actorId = like.actorId?.href ?? String(like.actorId);
            const objectId = like.objectId?.href ?? String(like.objectId);
            await activityPub.saveActivity(activityId, 'Like', actorId, objectId);
            console.log(`👍 Like received from ${actorId} on ${objectId}`);
        } catch (error) {
            console.error('Error processing Like activity:', error);
        }
    }

    /**
     * Undo activity handler
     * Handles incoming Undo activities (e.g. unfollow)
     */
    static async handleUndoActivity(ctx: InboxContext<ContextData>, undoActivity: Undo) {
        const undo = await undoActivity.getObject();

        if (!undo?.id) {
            console.error('Invalid Undo activity: missing object');
            return;
        }

        try {
            console.log(`🔁 Processing Undo activity: ${JSON.stringify(undo)}`);
            console.log(`Actor ID: ${undoActivity.actorId}`);
            // If the object is a Follow, remove the follower relationship
            if (undo instanceof Follow  && undo.actorId && undo.objectId) {
                const parsed = ctx.parseUri(undo.objectId);

                if (!undoActivity.actorId || !undoActivity.id) {
                    console.error('Undo activity missing actorId:', undoActivity);
                    return;
                }

                if (parsed == null || parsed.type !== "actor") return;

                await activityPub.removeFollower(undoActivity.actorId.toString(), parsed.identifier);

                // 🔥 CACHE INVALIDATION: Clear cached data
                try {
                    // Extract identifier from target URI
                   
                      await ctx.data.kv.delete(CacheKeys.FEDERATION.followers(parsed.identifier));
                      await ctx.data.kv.delete(CacheKeys.FEDERATION.followersCount(parsed.identifier));

                        // Also invalidate activities cache
                      const activitiesKey = CacheKeys.FEDERATION.activities(parsed.identifier);
                      await ctx.data.kv.delete(activitiesKey);

                      console.log(`🗑️ Cache invalidated for unfollow of: ${parsed.identifier}`);

                } catch (cacheError) {
                    console.warn(`⚠️ Failed to invalidate cache for unfollow:`, cacheError);
                }

                await activityPub.saveActivity(undoActivity.id.toString(), 'Undo', undo.actorId.toString(), undo.id.toString(), {
                    unfollowed_at: new Date().toISOString()
                });
            } else {
                console.log(`🔁 Undo received for unsupported type: ${typeof undo}`);
                // Other undo types can simply be recorded
                // const activityId = undo.id?.href ?? String(undo.id);
                // const actorId = undo.actorId?.href ?? String(undo.actorId);
                // const objectId = object.id?.href ?? object.objectId?.href ?? String(object);
                // await activityPub.saveActivity(activityId, 'Undo', actorId, objectId);
                // console.log(`🔁 Undo received for unsupported type: ${JSON.stringify(object)}`);
            }
        } catch (error) {
            console.error('Error processing Undo activity:', error);
        }
    }

    /**
     * Outbox dispatcher - handles requests for actor outboxes
     */
    static async handleOutboxRequest(ctx: RequestContext<ContextData>, identifier: string, cursor?: string | null) {
        try {
            // Rate limiting check
            console.log(`📤 Outbox request for identifier: ${identifier}, cursor: ${cursor}`);
            const isRateLimited = await FederationHandlers.isRateLimitExceeded(ctx, CacheKeys.RATE_LIMIT.outbox(identifier), 100, 3600);

            if (isRateLimited) {
                return null; // Rate limit exceeded
            }
            // Check if actor exists
            const exists = await ActorModel.exists(identifier);
            if (!exists) {
                console.log(`❌ Actor not found for outbox: ${identifier}`);
                return null;
            }

            // Try to get activities from cache first
            const cacheKey = CacheKeys.FEDERATION.activities(identifier);
            const ttlSeconds = FederationCache.TTL.ACTIVITIES;
            const ttl = Temporal.Duration.from({ seconds: ttlSeconds });
            let allActivities;

            try {
                const cached = await ctx.data.kv.get<string>(cacheKey);
                if (cached) {
                    console.log(`🎯 Cache HIT for activities: ${identifier}`);
                    allActivities = JSON.parse(cached);
                } else {
                    console.log(`💾 Cache MISS for activities: ${identifier} - fetching from database`);
                    allActivities = await activityPub.getActorActivities(identifier);

                    // Cache the result
                    await ctx.data.kv.set(cacheKey, JSON.stringify(allActivities), { ttl });
                    console.log(`💿 Cached activities for ${identifier} (${allActivities.length} items)`);
                }
            } catch (cacheError) {
                console.warn(`⚠️ Cache error for activities ${identifier}, falling back to database:`, cacheError);
                allActivities = await activityPub.getActorActivities(identifier);
            }
            console.log(`Found activities for ${identifier}:`, allActivities.length);
            // Debug: Check published field format
            if (allActivities.length > 0) {
                console.log(`🔍 Sample activity published field:`, {
                    activityId: allActivities[0]?.id,
                    published: allActivities[0]?.published,
                    publishedType: typeof allActivities[0]?.published,
                    isString: typeof allActivities[0]?.published === 'string',
                    isDate: allActivities[0]?.published instanceof Date
                });
            }
            const sortedActivities = allActivities.slice().sort((a: any, b: any) => {
                const aTime = a?.published ? new Date(a.published).getTime() : 0;
                const bTime = b?.published ? new Date(b.published).getTime() : 0;
                return bTime - aTime;
            });

            let offset = 0;
            if (typeof cursor === 'string' && cursor.trim() !== '') {
                const parsed = parseInt(cursor, 10);
                if (!isNaN(parsed) && parsed >= 0 && parsed < sortedActivities.length) {
                    offset = parsed;
                }
            }

            const endIndex = Math.min(offset + OUTBOX_PAGE_SIZE, sortedActivities.length);
            const pageActivities = sortedActivities.slice(offset, endIndex);

            const postActivities = pageActivities
                .map((activity: any) => {
                    try {
                        const ActivityClass = ACTIVITY_CONSTRUCTORS[activity.type as keyof typeof ACTIVITY_CONSTRUCTORS];

                        if (!ActivityClass) {
                            console.warn(`⚠️ Unknown activity type: ${activity.type}`);
                            return null;
                        }

                        // Handle different activity types
                        switch (activity.type) {
                            case 'Create': {
                                // For Create activities, we need to construct the object too
                                const objectType = activity.object?.type || 'Note';
                                const ObjectClass = OBJECT_CONSTRUCTORS[objectType as keyof typeof OBJECT_CONSTRUCTORS] || Note;
                                
                                // Handle additionalData - check if it's already parsed or needs parsing
                                let additionalData: any = {};
                                try {
                                    if (typeof activity.additionalData === 'string') {
                                        additionalData = JSON.parse(activity.additionalData);
                                    } else if (activity.additionalData && typeof activity.additionalData === 'object') {
                                        additionalData = activity.additionalData;
                                    }
                                } catch (parseError) {
                                    console.warn(`⚠️ Failed to parse additionalData for activity ${activity.id}:`, parseError);
                                    additionalData = {};
                                }
                                
                                const attachments = [];
                                
                                if (additionalData?.attachment) {
                                    for (const attachment of additionalData.attachment) {
                                        if (typeof attachment.mediaType === 'string' && attachment.mediaType.startsWith('image/')) {
                                            attachments.push(new Image({
                                                url: new URL(attachment.url),
                                                mediaType: attachment.mediaType
                                            }));
                                        } else if (typeof attachment.mediaType === 'string' && attachment.mediaType.startsWith('video/')) {
                                            attachments.push(new Video({
                                                url: new URL(attachment.url),
                                                mediaType: attachment.mediaType,
                                            }));
                                        }
                                    }
                                }
                                return new Create({
                                    id: new URL(activity.id),
                                    actor: ctx.getActorUri(identifier),
                                    published: Temporal.Instant.from(activity.published || new Date().toISOString()),
                                    object: new ObjectClass({
                                        id: new URL(activity.object || activity.id),
                                        content: activity.object?.content || activity.additionalData?.content,
                                        published: Temporal.Instant.from(activity.published || new Date().toISOString()),
                                        attachments,
                                    })
                                });
                            }

                            case 'Follow':
                                return new Follow({
                                    id: new URL(activity.id),
                                    actor: new URL(activity.actor),
                                    object: new URL(activity.object),
                                    published: Temporal.Instant.from(activity.published || new Date().toISOString())
                                });

                            case 'Like':
                                return new Like({
                                    id: new URL(activity.id),
                                    actor: new URL(activity.actor),
                                    object: new URL(activity.object),
                                    published: Temporal.Instant.from(activity.published || new Date().toISOString())
                                });

                            default:
                                // Generic activity creation
                                return new ActivityClass({
                                    id: new URL(activity.id),
                                    actor: new URL(activity.actor),
                                    object: new URL(activity.object),
                                    published: Temporal.Instant.from(activity.published || new Date().toISOString()),
                                    ...activity.additionalData
                                });
                        }
                    } catch (error) {
                        console.error(`❌ Error processing activity ${activity?.id}:`, error);
                        return null;
                    }
                })
                .filter(Boolean);

            const nextCursor = endIndex < sortedActivities.length ? String(endIndex) : null;

            return {
                items: [...postActivities],
                next: nextCursor
            };
        } catch (error) {
            console.error(`❌ Error in handleOutboxRequest for ${identifier}:`, error);
            if (error instanceof Error) {
                console.error('Stack trace:', error.stack);
            }
            return null;
        }
    }

    /**
     * Followers dispatcher - handles requests for actor followers collection
     */
    static async handleFollowersRequest(ctx: Context<ContextData>, identifier: string, cursor?: string | null) {
        try {
            console.log(`👥 Followers request for identifier: ${identifier}, cursor: ${cursor}`);

            // Check if actor exists
            const exists = await ActorModel.exists(identifier);
            if (!exists) {
                console.log(`❌ Actor not found for followers: ${identifier}`);
                return null;
            }

            // Try to get followers from cache first
            const cacheKey = CacheKeys.FEDERATION.followers(identifier);
            const ttlSeconds = FederationCache.TTL.FOLLOWERS;
            const ttl = Temporal.Duration.from({ seconds: ttlSeconds });

            let allFollowers;
            try {
                // Use Fedify's KV store (Redis) for caching
                const cached = await ctx.data.kv.get<string>(cacheKey);
                if (cached) {
                    console.log(`🎯 Cache HIT for followers: ${identifier}`);
                    const parsed = JSON.parse(cached);
                    allFollowers = parsed.map((url: string) => new URL(url));
                } else {
                    console.log(`💾 Cache MISS for followers: ${identifier} - fetching from database`);
                    // Get followers from database
                    allFollowers = await activityPub.getFollowers(identifier);

                    // Cache the result
                    await ctx.data.kv.set(cacheKey, JSON.stringify(allFollowers), { ttl });
                    console.log(`💿 Cached followers for ${identifier} (${allFollowers.length} items)`);
                }
            } catch (cacheError) {
                console.warn(`⚠️ Cache error for ${identifier}, falling back to database:`, cacheError);
                allFollowers = await activityPub.getFollowers(identifier);
            }

            //if not cursor, return all followers
            if (!cursor) {
                return null; // Return all followers without pagination
            }
            // Parse cursor for pagination
            let offset = 0;
            const pageSize = 20; // Standard page size for followers

            if (typeof cursor === 'string' && cursor.trim() !== '') {
                const parsed = parseInt(cursor, 10);
                if (!isNaN(parsed) && parsed >= 0 && parsed < allFollowers.length) {
                    offset = parsed;
                }
            }

            const endIndex = Math.min(offset + pageSize, allFollowers.length);
            const pageFollowers = allFollowers.slice(offset, endIndex);

            const nextCursor = endIndex < allFollowers.length ? String(endIndex) : null;

            console.log(`✅ Returning ${pageFollowers.length} followers for ${identifier} (total: ${allFollowers.length})`);

            const items: Recipient[] = pageFollowers.map((follower: URL) => ({
                id: follower
            }));

            return {
                items,
                nextCursor: nextCursor ? `${ctx.getActorUri(identifier)}/followers?cursor=${nextCursor}` : null
            };
        } catch (error) {
            console.error(`❌ Error in handleFollowersRequest for ${identifier}:`, error);
            if (error instanceof Error) {
                console.error('Stack trace:', error.stack);
            }
            return null;
        }
    }

    /**
     * Followers count dispatcher - returns total number of followers
     */
    static async handleFollowersCountRequest(ctx: Context<ContextData>, identifier: string) {
        try {
            console.log(`🔢 Followers count request for identifier: ${identifier}`);

            // Check if actor exists
            const exists = await ActorModel.exists(identifier);
            if (!exists) {
                console.log(`❌ Actor not found for followers count: ${identifier}`);
                return 0;
            }

            // Try to get count from cache first
            const cacheKey = CacheKeys.FEDERATION.followersCount(identifier);
            const ttlSeconds = FederationCache.TTL.FOLLOWERS_COUNT;
            const ttl = Temporal.Duration.from({ seconds: ttlSeconds });

            try {
                const cached = await ctx.data.kv.get<string>(cacheKey);
                if (cached !== undefined) {
                    const count = parseInt(cached, 10);
                    console.log(`🎯 Cache HIT for followers count: ${identifier} = ${count}`);
                    return count;
                }
            } catch (cacheError) {
                console.warn(`⚠️ Cache error for count ${identifier}:`, cacheError);
            }

            // Get followers count from database
            const followers = await activityPub.getFollowers(identifier);
            const count = followers.length;

            // Cache the count
            try {
                await ctx.data.kv.set(cacheKey, String(count), { ttl });
                console.log(`💿 Cached followers count for ${identifier}: ${count}`);
            } catch (cacheError) {
                console.warn(`⚠️ Failed to cache count for ${identifier}:`, cacheError);
            }

            console.log(`✅ Followers count for ${identifier}: ${count}`);
            return count;
        } catch (error) {
            console.error(`❌ Error in handleFollowersCountRequest for ${identifier}:`, error);
            return 0;
        }
    }

    /**
     * Authorization check for followers collection access
     */
    static async handleFollowersAuthorization(ctx: Context<ContextData>, identifier: string, signedKey?: any, signedKeyOwner?: any) {
        try {
            console.log(`🔐 Followers authorization check for: ${identifier}`);

            // Check if actor exists
            const exists = await ActorModel.exists(identifier);
            if (!exists) {
                console.log(`❌ Actor not found for authorization: ${identifier}`);
                return false;
            }

            console.log(`✅ Followers access authorized for: ${identifier}`);
            return true;
        } catch (error) {
            console.error(`❌ Error in followers authorization for ${identifier}:`, error);
            return false;
        }
    }

  /**
   * Activity object dispatcher - handles requests for individual Activity objects
   */
  static async handleActivityRequest(ctx: RequestContext<ContextData>, values: { identifier: string; activityId: string }) {
    try {
      const { activityId, identifier } = values;
      console.log(`📄 Activity request for activityId: ${activityId}`);

      // Rate limiting check
      const isRateLimited = await FederationHandlers.isRateLimitExceeded(ctx, 'activity_request', 200, 3600);
      if (isRateLimited) {
        return null;
      }

      // Try to get activity from cache first
      const cacheKey = CacheKeys.FEDERATION.activities(activityId);
      const ttlSeconds = FederationCache.TTL.ACTIVITIES;
      const ttl = Temporal.Duration.from({ seconds: ttlSeconds });

      try {
        const cached = await ctx.data.kv.get<string>(cacheKey);
        if (cached) {
          console.log(`🎯 Cache HIT for activity: ${activityId}`);
          return JSON.parse(cached);
        }
      } catch (cacheError) {
        console.warn(`⚠️ Cache error for activity ${activityId}:`, cacheError);
      }

      const actor = await db.getActor(identifier);
      if (!actor) {
        console.log(`❌ Actor not found for activity request: ${identifier}`);
        return null;
      }
      console.log(`✅ Actor found for activity request: ${identifier}`);


      const activities = await db.queryItems(`ACTIVITY#${actor.id}/activities/${activityId}`);
      // Get the activity from database       
      const activityItem = activities.find(item => item.actor === actor.id);
      if (!activityItem) {
        console.log(`❌ Activity not found: ${activityId}`);
        return null;
      }
      
      console.log(`📋 Activity data for ${activityId}:`, JSON.stringify(activityItem, null, 2));

      // Handle different possible timestamp field names
      const timestamp = activityItem.created_at || activityItem.createdAt || activityItem.timestamp || activityItem.published || new Date().toISOString();

      if (!timestamp) {
        console.log(`❌ No timestamp found for activity ${activityId}. Available fields:`, activityItem);
        return null;
      }

      let ActivityClass = ACTIVITY_CONSTRUCTORS[activityItem.type as keyof typeof ACTIVITY_CONSTRUCTORS];

      console.log(`📅 Using timestamp for activity ${activityId}: ${timestamp}`);

      // Create Activity object
      const activity = new ActivityClass({
        id: activityItem.id ? new URL(activityItem.id) : new URL(`https://example.com/activities/${activityId}`),
        actor: activityItem.actor ? new URL(activityItem.actor) : new URL(`https://example.com/actors/${values.identifier}`),
        object: activityItem.object ? new URL(activityItem.object) : new URL(`https://example.com/objects/${activityId}`),
        published: Temporal.Instant.from(timestamp),
      });

      // Cache the result
      try {
        await ctx.data.kv.set(cacheKey, JSON.stringify(activity), { ttl });
        console.log(`💿 Cached activity: ${activityId}`);
      } catch (cacheError) {
        console.warn(`⚠️ Failed to cache activity ${activityId}:`, cacheError);
      }

      return activity;
    } catch (error) {
      console.error(`❌ Error in handleActivityRequest for ${values.identifier}:`, error);
      return null;
    }
  }

  /**
   * Note object dispatcher - handles requests for individual Note objects
   */
  static async handleNoteRequest(ctx: RequestContext<ContextData>, values: { identifier: string; noteId: string }) {
    try {
      const {noteId } = values;
      console.log(`📝 Note request for noteId: ${noteId}`);
      
      // Rate limiting check
      const isRateLimited = await FederationHandlers.isRateLimitExceeded(ctx, 'note_request', 200, 3600);
      if (isRateLimited) {
        return null;
      }


      // Try to get note from cache first
      const cacheKey = CacheKeys.FEDERATION.note(noteId); // Use activities cache for now
      const ttlSeconds = FederationCache.TTL.ACTIVITIES; // Use activities TTL
      const ttl = Temporal.Duration.from({ seconds: ttlSeconds });
      
<<<<<<< HEAD
      try {
        const cached = await ctx.data.kv.get<string>(cacheKey);
        if (cached) {
          console.log(`🎯 Cache HIT for note: ${noteId}`);
          const cachedNote = JSON.parse(cached);
          // Look for this specific note in cached activities
          if (cachedNote) {
            return new Note(cachedNote);
          }
        }
      } catch (cacheError) {
        console.warn(`⚠️ Cache error for note ${noteId}:`, cacheError);
      }
=======
      // try {
      //   const cached = await ctx.data.kv.get<string>(cacheKey);
      //   if (cached) {
      //     console.log(`🎯 Cache HIT for note: ${noteId}`);
      //     const cachedNote = JSON.parse(cached);
      //     // Look for this specific note in cached activities
      //     if (cachedNote) {
      //       return cachedNote;
      //     }
      //   }
      // } catch (cacheError) {
      //   console.warn(`⚠️ Cache error for note ${noteId}:`, cacheError);
      // }
>>>>>>> 43bc481f

      // Get the post/note from database
      const postItem = await db.getItem(`POST#${noteId}`, 'OBJECT');
      if (!postItem) {
        console.log(`❌ Note not found: ${noteId}`);
        return null;
      }

      console.log(`📋 Note data for ${noteId}:`, JSON.stringify(postItem, null, 2));

      // Handle different possible timestamp field names
      const timestamp = postItem.created_at || postItem.createdAt || postItem.timestamp || postItem.published || new Date().toISOString();
      
      if (!timestamp) {
        console.log(`❌ No timestamp found for note ${noteId}. Available fields:`, postItem);
        return null;
      }

      console.log(`📅 Using timestamp for note ${noteId}: ${timestamp}`);

      const containsMedia = !!postItem?.media_url;
      const MediaType = containsMedia ? ['jpg', 'jpeg', 'png', 'gif'].includes(postItem.media_url.split('.').pop()) && Image || Video : null;

      // Create Note object
      const noteData = {
        id: postItem.id ? new URL(postItem.id) : new URL(`https://example.com/notes/${noteId}`),
        content: postItem.content,
        published: Temporal.Instant.from(timestamp),
        attachments: !!containsMedia && !!MediaType && [
          new MediaType({
            id: new URL(postItem.id),
            url: new URL(postItem.media_url),
          })
        ] || [],
      }
      const note = new Note(noteData);

      console.log(`📄 Note created: ${noteId}`, JSON.stringify(noteData));

      console.log(`📄 Note created: ${noteId}`, JSON.stringify(note));

            // Cache the result
            try {
                await ctx.data.kv.set(cacheKey, JSON.stringify(noteData), { ttl });
                console.log(`💿 Cached note: ${noteId}`);
            } catch (cacheError) {
                console.warn(`⚠️ Failed to cache note ${noteId}:`, cacheError);
            }

            return note;
        } catch (error) {
            console.error(`❌ Error in handleNoteRequest for ${values?.identifier}/${values?.noteId}:`, error);
            if (error instanceof Error) {
                console.error('Stack trace:', error.stack);
            }
            return null;
        }
    }
}

export const handleAcceptActivity = FederationHandlers.handleAcceptActivity;
export const handleLikeActivity = FederationHandlers.handleLikeActivity;
export const handleUndoActivity = FederationHandlers.handleUndoActivity;<|MERGE_RESOLUTION|>--- conflicted
+++ resolved
@@ -783,7 +783,6 @@
       const ttlSeconds = FederationCache.TTL.ACTIVITIES; // Use activities TTL
       const ttl = Temporal.Duration.from({ seconds: ttlSeconds });
       
-<<<<<<< HEAD
       try {
         const cached = await ctx.data.kv.get<string>(cacheKey);
         if (cached) {
@@ -797,21 +796,6 @@
       } catch (cacheError) {
         console.warn(`⚠️ Cache error for note ${noteId}:`, cacheError);
       }
-=======
-      // try {
-      //   const cached = await ctx.data.kv.get<string>(cacheKey);
-      //   if (cached) {
-      //     console.log(`🎯 Cache HIT for note: ${noteId}`);
-      //     const cachedNote = JSON.parse(cached);
-      //     // Look for this specific note in cached activities
-      //     if (cachedNote) {
-      //       return cachedNote;
-      //     }
-      //   }
-      // } catch (cacheError) {
-      //   console.warn(`⚠️ Cache error for note ${noteId}:`, cacheError);
-      // }
->>>>>>> 43bc481f
 
       // Get the post/note from database
       const postItem = await db.getItem(`POST#${noteId}`, 'OBJECT');
@@ -851,8 +835,6 @@
 
       console.log(`📄 Note created: ${noteId}`, JSON.stringify(noteData));
 
-      console.log(`📄 Note created: ${noteId}`, JSON.stringify(note));
-
             // Cache the result
             try {
                 await ctx.data.kv.set(cacheKey, JSON.stringify(noteData), { ttl });
