<<<<<<< HEAD
import { Follow, Accept, Article, RequestContext, Context, InboxContext, Undo, Announce, Update, Delete, Recipient, Like, Create, Note } from '@fedify/fedify';
import { RedisKvStore } from '@fedify/redis';
import { Temporal } from '@js-temporal/polyfill';
import { ActorModel } from '../models/Actor.js';
import { crypto } from '../services/cryptography.js';
import { activityPub } from '../services/activitypub.js';
import { redis } from '../services/redis.js';
import { randomUUID } from 'crypto';
import { FederationCache, CacheKeys } from '../utils/cache.js';
import { db } from '../services/database.js';
import { config } from '../config/index.js';
=======
import { Follow,  Accept, Article, RequestContext, Context, InboxContext, Undo, Announce, Update, Delete, Recipient,Like , Create, Note, Object } from "@fedify/fedify";
import { RedisKvStore } from "@fedify/redis";
import { Temporal } from "@js-temporal/polyfill";
import { ActorModel } from "../models/Actor.js";
import { crypto } from "../services/cryptography.js";
import { activityPub } from "../services/activitypub.js";
import { redis } from "../services/redis.js";
import { FederationCache, CacheKeys } from "../utils/cache.js";
import { db } from "../services/database.js";
>>>>>>> b9069d4d

// Define context data type to include KV store access
interface ContextData {
    kv: RedisKvStore;
}

const ACTIVITY_CONSTRUCTORS = {
    Create: Create,
    Follow: Follow,
    Accept: Accept,
    Like: Like,
    Undo: Undo,
    Announce: Announce,
    Update: Update,
    Delete: Delete
} as const;

const OBJECT_CONSTRUCTORS = {
    Note: Note,
    Article: Article
} as const;

const OUTBOX_PAGE_SIZE = 10;

export class FederationHandlers {
    static async isRateLimitExceeded(ctx: RequestContext<ContextData>, key: string, limit: number, period: number) {
        const clientIp = ctx.request?.headers?.get?.('x-forwarded-for') || ctx.request?.headers?.get?.('x-real-ip') || 'unknown';
        const rateLimitKey = CacheKeys.RATE_LIMIT.actor(clientIp);
        const rateLimit = await redis.checkRateLimit(rateLimitKey, limit, period);
        if (!rateLimit.allowed) {
            console.log(`⚠️ Rate limit exceeded for ${key}: ${clientIp} (${rateLimit.remaining} remaining)`);
            return true;
<<<<<<< HEAD
        }

        console.log(`✅ Rate limit OK for ${key}: ${clientIp} (${rateLimit.remaining} remaining)`);
        return false;
    }

    /**
     * Actor dispatcher - handles requests for actor profiles
     */
    static async handleActorRequest(ctx: RequestContext<ContextData>, identifier: string) {
        try {
            // Rate limiting check
            const isRateLimited = await FederationHandlers.isRateLimitExceeded(ctx, CacheKeys.RATE_LIMIT.actor(identifier), 100, 3600);

            if (isRateLimited) {
                return null; // Rate limit exceeded
            }

            // 🎯 TRY CACHE FIRST - Cache actor profiles for better performance
            const cacheKey = CacheKeys.FEDERATION.actor(identifier);
            const ttlSeconds = FederationCache.TTL.ACTOR_PROFILE;
            const ttl = Temporal.Duration.from({ seconds: ttlSeconds });

            try {
                const cached = await ctx.data.kv.get<string>(cacheKey);
                if (cached) {
                    console.log(`🎯 Cache HIT for actor: ${identifier}`);
                    console.log(`🔍 Cached actor profile:`, cached);
                    // return JSON.parse(cached);
                }
            } catch (cacheError) {
                console.warn(`⚠️ Cache error for actor ${identifier}:`, cacheError);
            }

            console.log(`💾 Cache MISS for actor: ${identifier} - creating fresh`);

            // Check if actor exists in our database
            const actorData = await ActorModel.getActor(identifier);
            if (!actorData) {
                console.log(`❌ Actor not found: ${identifier}`);
                return null;
            }

            console.log(`✅ Actor found: ${identifier}`);

            // Get actor key pairs using Fedify's context method
            const keys = await ctx.getActorKeyPairs(identifier);
            console.log(`🔑 Key pairs retrieved for: ${identifier}`, keys.length > 0 ? 'SUCCESS' : 'FAILED');

            // Create and return the Person object using Fedify's standard pattern
            const person = await ActorModel.createPersonObject(ctx, identifier, actorData, keys);
            console.log(`👤 Person object created for: ${identifier}`);

            // 💿 CACHE THE RESULT
            try {
                await ctx.data.kv.set(cacheKey, JSON.stringify(person), { ttl });
                console.log(`💿 Cached actor profile for: ${identifier}`);
            } catch (cacheError) {
                console.warn(`⚠️ Failed to cache actor ${identifier}:`, cacheError);
            }

            // Add detailed debugging for the Person object
            try {
                console.log(`🔍 Person object type: ${typeof person}`);
                console.log(`🔍 Person object constructor: ${person.constructor.name}`);
                console.log(`🔍 Person object has publicKeyId: ${!!person.publicKeyId}`);
                console.log(`🔍 Person object id: ${person.id}`);

                // Test if the object can be serialized safely
                const testSerialization = JSON.stringify({
                    id: person.id?.toString(),
                    name: person.name?.toString(),
                    hasPublicKeyId: !!person.publicKeyId
                });
                console.log(`🔍 Basic serialization test: ${testSerialization}`);
            } catch (debugError) {
                console.error(`❌ Error during Person object debugging:`, debugError);
            }

            return person;
        } catch (error) {
            console.error(`❌ Error in handleActorRequest for ${identifier}:`, error);
            if (error instanceof Error) {
                console.error('Stack trace:', error.stack);
            }
            return null;
        }
    }

    /**
     * Following dispatcher - handles requests for actor following collection
     */
    static async handleFollowingRequest(ctx: RequestContext<ContextData>, identifier: string, cursor?: string | null) {
        try {
            const isRateLimited = await FederationHandlers.isRateLimitExceeded(ctx, CacheKeys.RATE_LIMIT.followers(identifier), 100, 3600);

            if (isRateLimited) {
                return null; // Rate limit exceeded
            }

            const following = await activityPub.getFollowing(identifier);

            if (following.length === 0) {
                console.log(`🔄 No following found for: ${identifier}`);
                return {
                    items: [],
                    next: null
                };
            }
            return {
                items: following
            };
        } catch (error) {
            console.error(`❌ Error in handleFollowingRequest for ${identifier}:`, error);
            if (error instanceof Error) {
                console.error('Stack trace:', error.stack);
            }
            return null;
        }
    }

    /**
     * Key pairs dispatcher - handles cryptographic keys for actors
     */
    static async handleKeyPairsRequest(ctx: Context<ContextData>, identifier: string) {
        // Check if actor exists
        const exists = await crypto.actorExists(identifier);
        if (!exists) {
            console.log(`Key pairs requested for non-existent actor: ${identifier}`);
            return [];
        }

        // Get or generate key pairs
        return await crypto.getOrGenerateKeyPairs(identifier);
    }

    /**
     * Follow activity handler
     */
    static async handleFollowActivity(ctx: InboxContext<ContextData>, follow: Follow) {
        if (follow.id == null || follow.actorId == null || follow.objectId == null) {
            console.log('Invalid follow activity: missing required fields');
            return;
        }

        // Parse the target actor from the follow object
        const parsed = ctx.parseUri(follow.objectId);
        if (parsed?.type !== 'actor') {
            console.log('Follow target is not an actor:', follow.objectId);
            return;
        }

        // Check if the target actor exists in our system
        const targetExists = await ActorModel.exists(parsed.identifier);
        if (!targetExists) {
            console.log(`Follow target actor not found: ${parsed.identifier}`);
            return;
        }

        // Get the follower actor information
        const follower = await follow.getActor(ctx);
        if (follower == null) {
            console.log('Could not retrieve follower actor');
            return;
        }

=======
        }

        console.log(`✅ Rate limit OK for ${key}: ${clientIp} (${rateLimit.remaining} remaining)`);
        return false;
    }

    /**
     * Actor dispatcher - handles requests for actor profiles
     */
    static async handleActorRequest(ctx: RequestContext<ContextData>, identifier: string) {
        try {
            // Rate limiting check
            const isRateLimited = await FederationHandlers.isRateLimitExceeded(ctx, CacheKeys.RATE_LIMIT.actor(identifier), 100, 3600);

            if (isRateLimited) {
                return null; // Rate limit exceeded
            }

            // 🎯 TRY CACHE FIRST - Cache actor profiles for better performance
            const cacheKey = CacheKeys.FEDERATION.actor(identifier);
            const ttlSeconds = FederationCache.TTL.ACTOR_PROFILE;
            const ttl = Temporal.Duration.from({ seconds: ttlSeconds });

            try {
                const cached = await ctx.data.kv.get<string>(cacheKey);
                if (cached) {
                    console.log(`🎯 Cache HIT for actor: ${identifier}`);
                    console.log(`🔍 Cached actor profile:`, cached);
                    // return JSON.parse(cached);
                }
            } catch (cacheError) {
                console.warn(`⚠️ Cache error for actor ${identifier}:`, cacheError);
            }

            console.log(`💾 Cache MISS for actor: ${identifier} - creating fresh`);

            // Check if actor exists in our database
            const actorData = await ActorModel.getActor(identifier);
            if (!actorData) {
                console.log(`❌ Actor not found: ${identifier}`);
                return null;
            }

            console.log(`✅ Actor found: ${identifier}`);

            // Get actor key pairs using Fedify's context method
            const keys = await ctx.getActorKeyPairs(identifier);
            console.log(`🔑 Key pairs retrieved for: ${identifier}`, keys.length > 0 ? 'SUCCESS' : 'FAILED');

            // Create and return the Person object using Fedify's standard pattern
            const person = await ActorModel.createPersonObject(ctx, identifier, actorData, keys);
            console.log(`👤 Person object created for: ${identifier}`);

            // 💿 CACHE THE RESULT
            try {
                await ctx.data.kv.set(cacheKey, JSON.stringify(person), { ttl });
                console.log(`💿 Cached actor profile for: ${identifier}`);
            } catch (cacheError) {
                console.warn(`⚠️ Failed to cache actor ${identifier}:`, cacheError);
            }

            // Add detailed debugging for the Person object
            try {
                console.log(`🔍 Person object type: ${typeof person}`);
                console.log(`🔍 Person object constructor: ${person.constructor.name}`);
                console.log(`🔍 Person object has publicKeyId: ${!!person.publicKeyId}`);
                console.log(`🔍 Person object id: ${person.id}`);

                // Test if the object can be serialized safely
                const testSerialization = JSON.stringify({
                    id: person.id?.toString(),
                    name: person.name?.toString(),
                    hasPublicKeyId: !!person.publicKeyId
                });
                console.log(`🔍 Basic serialization test: ${testSerialization}`);
            } catch (debugError) {
                console.error(`❌ Error during Person object debugging:`, debugError);
            }

            return person;
        } catch (error) {
            console.error(`❌ Error in handleActorRequest for ${identifier}:`, error);
            if (error instanceof Error) {
                console.error('Stack trace:', error.stack);
            }
            return null;
        }
    }

    /**
     * Following dispatcher - handles requests for actor following collection
     */
    static async handleFollowingRequest(ctx: RequestContext<ContextData>, identifier: string, cursor?: string | null) {
        try {
            const isRateLimited = await FederationHandlers.isRateLimitExceeded(ctx, CacheKeys.RATE_LIMIT.followers(identifier), 100, 3600);

            if (isRateLimited) {
                return null; // Rate limit exceeded
            }

            const following = await activityPub.getFollowing(identifier);

            if (following.length === 0) {
                console.log(`🔄 No following found for: ${identifier}`);
                return {
                    items: [],
                    next: null
                };
            }
            return {
                items: following
            };
        } catch (error) {
            console.error(`❌ Error in handleFollowingRequest for ${identifier}:`, error);
            if (error instanceof Error) {
                console.error('Stack trace:', error.stack);
            }
            return null;
        }
    }

    /**
     * Key pairs dispatcher - handles cryptographic keys for actors
     */
    static async handleKeyPairsRequest(ctx: Context<ContextData>, identifier: string) {
        // Check if actor exists
        const exists = await crypto.actorExists(identifier);
        if (!exists) {
            console.log(`Key pairs requested for non-existent actor: ${identifier}`);
            return [];
        }

        // Get or generate key pairs
        return await crypto.getOrGenerateKeyPairs(identifier);
    }

    /**
     * Follow activity handler
     */
    static async handleFollowActivity(ctx: InboxContext<ContextData>, follow: Follow) {
        if (follow.id == null || follow.actorId == null || follow.objectId == null) {
            console.log('Invalid follow activity: missing required fields');
            return;
        }

        // Parse the target actor from the follow object
        const parsed = ctx.parseUri(follow.objectId);
        if (parsed?.type !== 'actor') {
            console.log('Follow target is not an actor:', follow.objectId);
            return;
        }

        // Check if the target actor exists in our system
        const targetExists = await ActorModel.exists(parsed.identifier);
        if (!targetExists) {
            console.log(`Follow target actor not found: ${parsed.identifier}`);
            return;
        }

        // Get the follower actor information
        const follower = await follow.getActor(ctx);
        if (follower == null) {
            console.log('Could not retrieve follower actor');
            return;
        }

>>>>>>> b9069d4d
        try {
            // Store the follower relationship
            await activityPub.saveFollower(follow.id?.href, follow.actorId?.href, follow.objectId?.href);

            await activityPub.saveActivity(follow.id?.href, 'Follow', follow.actorId?.href, follow.objectId?.href, {
                accepted_at: new Date().toISOString()
            });

            // 🔥 CACHE INVALIDATION: Clear cached data using utility
            const targetIdentifier = parsed.identifier;
            await FederationCache.invalidateFollowerCache(ctx.data.kv, targetIdentifier);

            // Also invalidate activities cache since follow relationships affect outbox
            const activitiesKey = CacheKeys.FEDERATION.activities(targetIdentifier);
            await ctx.data.kv.delete(activitiesKey);
            console.log(`🗑️ Cache invalidated for activities: ${targetIdentifier}`);

            await ctx.sendActivity(
                { identifier: parsed.identifier },
                follower,
                new Accept({
                    id: new URL(`#accepts${follow.id?.href}`, ctx.getActorUri(parsed.identifier)),
                    actor: follow.objectId,
                    object: follow
                })
            );

            //save the accept activity in our database
            await FederationHandlers.handleAcceptActivity(
                ctx,
                new Accept({
                    id: new URL(`#accepts${follow.id?.href}`, ctx.getActorUri(parsed.identifier)),
                    actor: follow.objectId,
                    object: follow
                })
            );

            console.log(`✅ Follow auto accepted: ${follow.actorId?.href} -> ${follow.objectId?.href}`);
        } catch (error) {
            console.error('Error processing follow activity:', error);
        }
    }

    /**
     * Accept activity handler
     * Handles incoming Accept activities which acknowledge a follow request
     */
    static async handleAcceptActivity(ctx: InboxContext<ContextData>, accept: Accept) {
        try {
            if (!accept?.id || !accept?.actorId || !accept?.objectId) {
                console.log('Invalid Accept activity: missing required fields');
                return;
            }
            // Save the Accept activity in our database for audit purposes
            const activityId = accept.id?.href ?? String(accept.id);
            const actorId = accept.actorId?.href ?? String(accept.actorId);
            // The object of an Accept is usually the Follow activity being accepted
            await activityPub.saveActivity(activityId, 'Accept', actorId, String(accept.objectId?.href));
            console.log(`✅ Accept processed: ${actorId} accepted ${String(accept.objectId?.href)}`);
        } catch (error) {
            console.error('Error processing Accept activity:', error);
<<<<<<< HEAD
        }
    }

    /**
     * Like activity handler
     * Handles incoming Like activities on our posts
     */
    static async handleLikeActivity(ctx: InboxContext<ContextData>, like: any) {
        try {
            if (!like?.id || !like?.actorId || !like?.objectId) {
                console.log('Invalid Like activity: missing required fields');
                return;
            }
            const activityId = like.id?.href ?? String(like.id);
            const actorId = like.actorId?.href ?? String(like.actorId);
            const objectId = like.objectId?.href ?? String(like.objectId);
            await activityPub.saveActivity(activityId, 'Like', actorId, objectId);
            console.log(`👍 Like received from ${actorId} on ${objectId}`);
        } catch (error) {
            console.error('Error processing Like activity:', error);
        }
    }

    /**
     * Undo activity handler
     * Handles incoming Undo activities (e.g. unfollow)
     */
    static async handleUndoActivity(ctx: InboxContext<ContextData>, undo: any) {
        try {
            if (!undo?.id || !undo?.actorId || !undo?.object) {
                console.log('Invalid Undo activity: missing required fields');
                return;
            }
            const object = undo.object;
            // If the object is a Follow, remove the follower relationship
            if (object.type === 'Follow' && object.actor && object.object) {
                const followerId = object.actor?.href ?? String(object.actor);
                const targetId = object.object?.href ?? String(object.object);
                await activityPub.removeFollower(followerId, targetId);
                console.log(`👋 Unfollow processed: ${followerId} -> ${targetId}`);

                // 🔥 CACHE INVALIDATION: Clear cached data
                try {
                    // Extract identifier from target URI
                    const targetUrl = new URL(targetId);
                    const pathParts = targetUrl.pathname.split('/');
                    const usersIndex = pathParts.indexOf('users');
                    if (usersIndex !== -1 && pathParts[usersIndex + 1]) {
                        const targetIdentifier = pathParts[usersIndex + 1];
                        await ctx.data.kv.delete(CacheKeys.FEDERATION.followers(targetIdentifier));
                        await ctx.data.kv.delete(CacheKeys.FEDERATION.followersCount(targetIdentifier));

                        // Also invalidate activities cache
                        const activitiesKey = CacheKeys.FEDERATION.activities(targetIdentifier);
                        await ctx.data.kv.delete(activitiesKey);

                        console.log(`🗑️ Cache invalidated for unfollow of: ${targetIdentifier}`);
                    }
                } catch (cacheError) {
                    console.warn(`⚠️ Failed to invalidate cache for unfollow:`, cacheError);
                }

                // Save the Undo activity
                const activityId = undo.id?.href ?? String(undo.id);
                await activityPub.saveActivity(activityId, 'Undo', followerId, targetId);
            } else {
                // Other undo types can simply be recorded
                const activityId = undo.id?.href ?? String(undo.id);
                const actorId = undo.actorId?.href ?? String(undo.actorId);
                const objectId = object.id?.href ?? object.objectId?.href ?? String(object);
                await activityPub.saveActivity(activityId, 'Undo', actorId, objectId);
                console.log(`🔁 Undo received for unsupported type: ${JSON.stringify(object)}`);
            }
        } catch (error) {
            console.error('Error processing Undo activity:', error);
        }
    }

    /**
     * Outbox dispatcher - handles requests for actor outboxes
     */
    static async handleOutboxRequest(ctx: RequestContext<ContextData>, identifier: string, cursor?: string | null) {
        try {
            // Rate limiting check
            console.log(`📤 Outbox request for identifier: ${identifier}, cursor: ${cursor}`);
            const isRateLimited = await FederationHandlers.isRateLimitExceeded(ctx, CacheKeys.RATE_LIMIT.outbox(identifier), 100, 3600);

            if (isRateLimited) {
                return null; // Rate limit exceeded
            }
            // Check if actor exists
            const exists = await ActorModel.exists(identifier);
            if (!exists) {
                console.log(`❌ Actor not found for outbox: ${identifier}`);
                return null;
            }

            // Try to get activities from cache first
            const cacheKey = CacheKeys.FEDERATION.activities(identifier);
            const ttlSeconds = FederationCache.TTL.ACTIVITIES;
            const ttl = Temporal.Duration.from({ seconds: ttlSeconds });
            let allActivities;

            try {
                const cached = await ctx.data.kv.get<string>(cacheKey);
                if (cached) {
                    console.log(`🎯 Cache HIT for activities: ${identifier}`);
                    allActivities = JSON.parse(cached);
                } else {
                    console.log(`💾 Cache MISS for activities: ${identifier} - fetching from database`);
                    allActivities = await activityPub.getActorActivities(identifier);

                    // Cache the result
                    await ctx.data.kv.set(cacheKey, JSON.stringify(allActivities), { ttl });
                    console.log(`💿 Cached activities for ${identifier} (${allActivities.length} items)`);
                }
            } catch (cacheError) {
                console.warn(`⚠️ Cache error for activities ${identifier}, falling back to database:`, cacheError);
                allActivities = await activityPub.getActorActivities(identifier);
            }
            console.log(`All Activities for ${identifier}:`, allActivities);

            // Debug: Check published field format
            if (allActivities.length > 0) {
                console.log(`🔍 Sample activity published field:`, {
                    activityId: allActivities[0]?.id,
                    published: allActivities[0]?.published,
                    publishedType: typeof allActivities[0]?.published,
                    isString: typeof allActivities[0]?.published === 'string',
                    isDate: allActivities[0]?.published instanceof Date
                });
            }
            const sortedActivities = allActivities.slice().sort((a: any, b: any) => {
                const aTime = a?.published ? new Date(a.published).getTime() : 0;
                const bTime = b?.published ? new Date(b.published).getTime() : 0;
                return bTime - aTime;
            });

            let offset = 0;
            if (typeof cursor === 'string' && cursor.trim() !== '') {
                const parsed = parseInt(cursor, 10);
                if (!isNaN(parsed) && parsed >= 0 && parsed < sortedActivities.length) {
                    offset = parsed;
                }
            }

            const endIndex = Math.min(offset + OUTBOX_PAGE_SIZE, sortedActivities.length);
            const pageActivities = sortedActivities.slice(offset, endIndex);

            const postActivities = pageActivities
                .map((activity: any) => {
                    try {
                        const ActivityClass = ACTIVITY_CONSTRUCTORS[activity.type as keyof typeof ACTIVITY_CONSTRUCTORS];

                        if (!ActivityClass) {
                            console.warn(`⚠️ Unknown activity type: ${activity.type}`);
                            return null;
                        }

                        // Handle different activity types
                        switch (activity.type) {
                            case 'Create': {
                                // For Create activities, we need to construct the object too
                                const objectType = activity.object?.type || 'Note';
                                const ObjectClass = OBJECT_CONSTRUCTORS[objectType as keyof typeof OBJECT_CONSTRUCTORS] || Note;

                                return new Create({
                                    id: new URL(activity.id),
                                    actor: ctx.getActorUri(identifier),
                                    published: Temporal.Instant.from(activity.published || new Date().toISOString()),
                                    object: new ObjectClass({
                                        id: new URL(activity.object?.id || activity.id),
                                        content: activity.object?.content || activity.additionalData?.content,
                                        published: Temporal.Instant.from(activity.published || new Date().toISOString())
                                    })
                                });
                            }

                            case 'Follow':
                                return new Follow({
                                    id: new URL(activity.id),
                                    actor: new URL(activity.actor),
                                    object: new URL(activity.object),
                                    published: Temporal.Instant.from(activity.published || new Date().toISOString())
                                });

                            case 'Like':
                                return new Like({
                                    id: new URL(activity.id),
                                    actor: new URL(activity.actor),
                                    object: new URL(activity.object),
                                    published: Temporal.Instant.from(activity.published || new Date().toISOString())
                                });

                            default:
                                // Generic activity creation
                                return new ActivityClass({
                                    id: new URL(activity.id),
                                    actor: new URL(activity.actor),
                                    object: new URL(activity.object),
                                    published: new Date(activity.published),
                                    ...activity.additionalData
                                });
                        }
                    } catch (error) {
                        console.error(`❌ Error processing activity ${activity?.id}:`, error);
                        return null;
                    }
                })
                .filter(Boolean);

            const nextCursor = endIndex < sortedActivities.length ? String(endIndex) : null;

            return {
                items: [...postActivities],
                next: nextCursor
            };
        } catch (error) {
            console.error(`❌ Error in handleOutboxRequest for ${identifier}:`, error);
            if (error instanceof Error) {
                console.error('Stack trace:', error.stack);
            }
            return null;
        }
    }

    /**
     * Followers dispatcher - handles requests for actor followers collection
     */
    static async handleFollowersRequest(ctx: Context<ContextData>, identifier: string, cursor?: string | null) {
        try {
            console.log(`👥 Followers request for identifier: ${identifier}, cursor: ${cursor}`);

            // Check if actor exists
            const exists = await ActorModel.exists(identifier);
            if (!exists) {
                console.log(`❌ Actor not found for followers: ${identifier}`);
                return null;
            }

            // Try to get followers from cache first
            const cacheKey = CacheKeys.FEDERATION.followers(identifier);
            const ttlSeconds = FederationCache.TTL.FOLLOWERS;
            const ttl = Temporal.Duration.from({ seconds: ttlSeconds });

            let allFollowers;
            try {
                // Use Fedify's KV store (Redis) for caching
                const cached = await ctx.data.kv.get<string>(cacheKey);
                if (cached) {
                    console.log(`🎯 Cache HIT for followers: ${identifier}`);
                    const parsed = JSON.parse(cached);
                    allFollowers = parsed.map((url: string) => new URL(url));
                } else {
                    console.log(`💾 Cache MISS for followers: ${identifier} - fetching from database`);
                    // Get followers from database
                    allFollowers = await activityPub.getFollowers(identifier);

                    // Cache the result
                    await ctx.data.kv.set(cacheKey, JSON.stringify(allFollowers), { ttl });
                    console.log(`💿 Cached followers for ${identifier} (${allFollowers.length} items)`);
                }
            } catch (cacheError) {
                console.warn(`⚠️ Cache error for ${identifier}, falling back to database:`, cacheError);
                allFollowers = await activityPub.getFollowers(identifier);
            }

            //if not cursor, return all followers
            if (!cursor) {
                return null; // Return all followers without pagination
            }
            // Parse cursor for pagination
            let offset = 0;
            const pageSize = 20; // Standard page size for followers

            if (typeof cursor === 'string' && cursor.trim() !== '') {
                const parsed = parseInt(cursor, 10);
                if (!isNaN(parsed) && parsed >= 0 && parsed < allFollowers.length) {
                    offset = parsed;
                }
            }

            const endIndex = Math.min(offset + pageSize, allFollowers.length);
            const pageFollowers = allFollowers.slice(offset, endIndex);

            const nextCursor = endIndex < allFollowers.length ? String(endIndex) : null;

            console.log(`✅ Returning ${pageFollowers.length} followers for ${identifier} (total: ${allFollowers.length})`);

            const items: Recipient[] = pageFollowers.map((follower: URL) => ({
                id: follower
            }));

            return {
                items,
                nextCursor: nextCursor ? `${ctx.getActorUri(identifier)}/followers?cursor=${nextCursor}` : null
            };
        } catch (error) {
            console.error(`❌ Error in handleFollowersRequest for ${identifier}:`, error);
            if (error instanceof Error) {
                console.error('Stack trace:', error.stack);
            }
            return null;
        }
    }

    /**
     * Followers count dispatcher - returns total number of followers
     */
    static async handleFollowersCountRequest(ctx: Context<ContextData>, identifier: string) {
        try {
            console.log(`🔢 Followers count request for identifier: ${identifier}`);
=======
        }
    }

    /**
     * Like activity handler
     * Handles incoming Like activities on our posts
     */
    static async handleLikeActivity(ctx: InboxContext<ContextData>, like: any) {
        try {
            if (!like?.id || !like?.actorId || !like?.objectId) {
                console.log('Invalid Like activity: missing required fields');
                return;
            }
            const activityId = like.id?.href ?? String(like.id);
            const actorId = like.actorId?.href ?? String(like.actorId);
            const objectId = like.objectId?.href ?? String(like.objectId);
            await activityPub.saveActivity(activityId, 'Like', actorId, objectId);
            console.log(`👍 Like received from ${actorId} on ${objectId}`);
        } catch (error) {
            console.error('Error processing Like activity:', error);
        }
    }

    /**
     * Undo activity handler
     * Handles incoming Undo activities (e.g. unfollow)
     */
    static async handleUndoActivity(ctx: InboxContext<ContextData>, undo: any) {
        try {
            if (!undo?.id || !undo?.actorId || !undo?.object) {
                console.log('Invalid Undo activity: missing required fields');
                return;
            }
            const object = undo.object;
            // If the object is a Follow, remove the follower relationship
            if (object.type === 'Follow' && object.actor && object.object) {
                const followerId = object.actor?.href ?? String(object.actor);
                const targetId = object.object?.href ?? String(object.object);
                await activityPub.removeFollower(followerId, targetId);
                console.log(`👋 Unfollow processed: ${followerId} -> ${targetId}`);

                // 🔥 CACHE INVALIDATION: Clear cached data
                try {
                    // Extract identifier from target URI
                    const targetUrl = new URL(targetId);
                    const pathParts = targetUrl.pathname.split('/');
                    const usersIndex = pathParts.indexOf('users');
                    if (usersIndex !== -1 && pathParts[usersIndex + 1]) {
                        const targetIdentifier = pathParts[usersIndex + 1];
                        await ctx.data.kv.delete(CacheKeys.FEDERATION.followers(targetIdentifier));
                        await ctx.data.kv.delete(CacheKeys.FEDERATION.followersCount(targetIdentifier));

                        // Also invalidate activities cache
                        const activitiesKey = CacheKeys.FEDERATION.activities(targetIdentifier);
                        await ctx.data.kv.delete(activitiesKey);

                        console.log(`🗑️ Cache invalidated for unfollow of: ${targetIdentifier}`);
                    }
                } catch (cacheError) {
                    console.warn(`⚠️ Failed to invalidate cache for unfollow:`, cacheError);
                }

                // Save the Undo activity
                const activityId = undo.id?.href ?? String(undo.id);
                await activityPub.saveActivity(activityId, 'Undo', followerId, targetId);
            } else {
                // Other undo types can simply be recorded
                const activityId = undo.id?.href ?? String(undo.id);
                const actorId = undo.actorId?.href ?? String(undo.actorId);
                const objectId = object.id?.href ?? object.objectId?.href ?? String(object);
                await activityPub.saveActivity(activityId, 'Undo', actorId, objectId);
                console.log(`🔁 Undo received for unsupported type: ${JSON.stringify(object)}`);
            }
        } catch (error) {
            console.error('Error processing Undo activity:', error);
        }
    }

    /**
     * Outbox dispatcher - handles requests for actor outboxes
     */
    static async handleOutboxRequest(ctx: RequestContext<ContextData>, identifier: string, cursor?: string | null) {
        try {
            // Rate limiting check
            console.log(`📤 Outbox request for identifier: ${identifier}, cursor: ${cursor}`);
            const isRateLimited = await FederationHandlers.isRateLimitExceeded(ctx, CacheKeys.RATE_LIMIT.outbox(identifier), 100, 3600);

            if (isRateLimited) {
                return null; // Rate limit exceeded
            }
            // Check if actor exists
            const exists = await ActorModel.exists(identifier);
            if (!exists) {
                console.log(`❌ Actor not found for outbox: ${identifier}`);
                return null;
            }

            // Try to get activities from cache first
            const cacheKey = CacheKeys.FEDERATION.activities(identifier);
            const ttlSeconds = FederationCache.TTL.ACTIVITIES;
            const ttl = Temporal.Duration.from({ seconds: ttlSeconds });
            let allActivities;

            try {
                const cached = await ctx.data.kv.get<string>(cacheKey);
                if (cached) {
                    console.log(`🎯 Cache HIT for activities: ${identifier}`);
                    allActivities = JSON.parse(cached);
                } else {
                    console.log(`💾 Cache MISS for activities: ${identifier} - fetching from database`);
                    allActivities = await activityPub.getActorActivities(identifier);

                    // Cache the result
                    await ctx.data.kv.set(cacheKey, JSON.stringify(allActivities), { ttl });
                    console.log(`💿 Cached activities for ${identifier} (${allActivities.length} items)`);
                }
            } catch (cacheError) {
                console.warn(`⚠️ Cache error for activities ${identifier}, falling back to database:`, cacheError);
                allActivities = await activityPub.getActorActivities(identifier);
            }
            console.log(`All Activities for ${identifier}:`, allActivities);

            // Debug: Check published field format
            if (allActivities.length > 0) {
                console.log(`🔍 Sample activity published field:`, {
                    activityId: allActivities[0]?.id,
                    published: allActivities[0]?.published,
                    publishedType: typeof allActivities[0]?.published,
                    isString: typeof allActivities[0]?.published === 'string',
                    isDate: allActivities[0]?.published instanceof Date
                });
            }
            const sortedActivities = allActivities.slice().sort((a: any, b: any) => {
                const aTime = a?.published ? new Date(a.published).getTime() : 0;
                const bTime = b?.published ? new Date(b.published).getTime() : 0;
                return bTime - aTime;
            });

            let offset = 0;
            if (typeof cursor === 'string' && cursor.trim() !== '') {
                const parsed = parseInt(cursor, 10);
                if (!isNaN(parsed) && parsed >= 0 && parsed < sortedActivities.length) {
                    offset = parsed;
                }
            }

            const endIndex = Math.min(offset + OUTBOX_PAGE_SIZE, sortedActivities.length);
            const pageActivities = sortedActivities.slice(offset, endIndex);

            const postActivities = pageActivities
                .map((activity: any) => {
                    try {
                        const ActivityClass = ACTIVITY_CONSTRUCTORS[activity.type as keyof typeof ACTIVITY_CONSTRUCTORS];

                        if (!ActivityClass) {
                            console.warn(`⚠️ Unknown activity type: ${activity.type}`);
                            return null;
                        }

                        // Handle different activity types
                        switch (activity.type) {
                            case 'Create': {
                                // For Create activities, we need to construct the object too
                                const objectType = activity.object?.type || 'Note';
                                const ObjectClass = OBJECT_CONSTRUCTORS[objectType as keyof typeof OBJECT_CONSTRUCTORS] || Note;

                                return new Create({
                                    id: new URL(activity.id),
                                    actor: ctx.getActorUri(identifier),
                                    published: Temporal.Instant.from(activity.published || new Date().toISOString()),
                                    object: new ObjectClass({
                                        id: new URL(activity.object?.id || activity.id),
                                        content: activity.object?.content || activity.additionalData?.content,
                                        published: Temporal.Instant.from(activity.published || new Date().toISOString())
                                    })
                                });
                            }

                            case 'Follow':
                                return new Follow({
                                    id: new URL(activity.id),
                                    actor: new URL(activity.actor),
                                    object: new URL(activity.object),
                                    published: Temporal.Instant.from(activity.published || new Date().toISOString())
                                });

                            case 'Like':
                                return new Like({
                                    id: new URL(activity.id),
                                    actor: new URL(activity.actor),
                                    object: new URL(activity.object),
                                    published: Temporal.Instant.from(activity.published || new Date().toISOString())
                                });

                            default:
                                // Generic activity creation
                                return new ActivityClass({
                                    id: new URL(activity.id),
                                    actor: new URL(activity.actor),
                                    object: new URL(activity.object),
                                    published: new Date(activity.published),
                                    ...activity.additionalData
                                });
                        }
                    } catch (error) {
                        console.error(`❌ Error processing activity ${activity?.id}:`, error);
                        return null;
                    }
                })
                .filter(Boolean);

            const nextCursor = endIndex < sortedActivities.length ? String(endIndex) : null;

            return {
                items: [...postActivities],
                next: nextCursor
            };
        } catch (error) {
            console.error(`❌ Error in handleOutboxRequest for ${identifier}:`, error);
            if (error instanceof Error) {
                console.error('Stack trace:', error.stack);
            }
            return null;
        }
    }

    /**
     * Followers dispatcher - handles requests for actor followers collection
     */
    static async handleFollowersRequest(ctx: Context<ContextData>, identifier: string, cursor?: string | null) {
        try {
            console.log(`👥 Followers request for identifier: ${identifier}, cursor: ${cursor}`);
>>>>>>> b9069d4d

            // Check if actor exists
            const exists = await ActorModel.exists(identifier);
            if (!exists) {
<<<<<<< HEAD
                console.log(`❌ Actor not found for followers count: ${identifier}`);
                return 0;
            }

            // Try to get count from cache first
            const cacheKey = CacheKeys.FEDERATION.followersCount(identifier);
            const ttlSeconds = FederationCache.TTL.FOLLOWERS_COUNT;
            const ttl = Temporal.Duration.from({ seconds: ttlSeconds });

            try {
                const cached = await ctx.data.kv.get<string>(cacheKey);
                if (cached !== undefined) {
                    const count = parseInt(cached, 10);
                    console.log(`🎯 Cache HIT for followers count: ${identifier} = ${count}`);
                    return count;
                }
            } catch (cacheError) {
                console.warn(`⚠️ Cache error for count ${identifier}:`, cacheError);
            }

            // Get followers count from database
            const followers = await activityPub.getFollowers(identifier);
            const count = followers.length;

            // Cache the count
            try {
                await ctx.data.kv.set(cacheKey, String(count), { ttl });
                console.log(`💿 Cached followers count for ${identifier}: ${count}`);
            } catch (cacheError) {
                console.warn(`⚠️ Failed to cache count for ${identifier}:`, cacheError);
            }

            console.log(`✅ Followers count for ${identifier}: ${count}`);
            return count;
        } catch (error) {
            console.error(`❌ Error in handleFollowersCountRequest for ${identifier}:`, error);
            return 0;
        }
    }
=======
                console.log(`❌ Actor not found for followers: ${identifier}`);
                return null;
            }

            // Try to get followers from cache first
            const cacheKey = CacheKeys.FEDERATION.followers(identifier);
            const ttlSeconds = FederationCache.TTL.FOLLOWERS;
            const ttl = Temporal.Duration.from({ seconds: ttlSeconds });

            let allFollowers;
            try {
                // Use Fedify's KV store (Redis) for caching
                const cached = await ctx.data.kv.get<string>(cacheKey);
                if (cached) {
                    console.log(`🎯 Cache HIT for followers: ${identifier}`);
                    const parsed = JSON.parse(cached);
                    allFollowers = parsed.map((url: string) => new URL(url));
                } else {
                    console.log(`💾 Cache MISS for followers: ${identifier} - fetching from database`);
                    // Get followers from database
                    allFollowers = await activityPub.getFollowers(identifier);

                    // Cache the result
                    await ctx.data.kv.set(cacheKey, JSON.stringify(allFollowers), { ttl });
                    console.log(`💿 Cached followers for ${identifier} (${allFollowers.length} items)`);
                }
            } catch (cacheError) {
                console.warn(`⚠️ Cache error for ${identifier}, falling back to database:`, cacheError);
                allFollowers = await activityPub.getFollowers(identifier);
            }

            //if not cursor, return all followers
            if (!cursor) {
                return null; // Return all followers without pagination
            }
            // Parse cursor for pagination
            let offset = 0;
            const pageSize = 20; // Standard page size for followers

            if (typeof cursor === 'string' && cursor.trim() !== '') {
                const parsed = parseInt(cursor, 10);
                if (!isNaN(parsed) && parsed >= 0 && parsed < allFollowers.length) {
                    offset = parsed;
                }
            }

            const endIndex = Math.min(offset + pageSize, allFollowers.length);
            const pageFollowers = allFollowers.slice(offset, endIndex);

            const nextCursor = endIndex < allFollowers.length ? String(endIndex) : null;

            console.log(`✅ Returning ${pageFollowers.length} followers for ${identifier} (total: ${allFollowers.length})`);

            const items: Recipient[] = pageFollowers.map((follower: URL) => ({
                id: follower
            }));

            return {
                items,
                nextCursor: nextCursor ? `${ctx.getActorUri(identifier)}/followers?cursor=${nextCursor}` : null
            };
        } catch (error) {
            console.error(`❌ Error in handleFollowersRequest for ${identifier}:`, error);
            if (error instanceof Error) {
                console.error('Stack trace:', error.stack);
            }
            return null;
        }
    }

    /**
     * Followers count dispatcher - returns total number of followers
     */
    static async handleFollowersCountRequest(ctx: Context<ContextData>, identifier: string) {
        try {
            console.log(`🔢 Followers count request for identifier: ${identifier}`);

            // Check if actor exists
            const exists = await ActorModel.exists(identifier);
            if (!exists) {
                console.log(`❌ Actor not found for followers count: ${identifier}`);
                return 0;
            }

            // Try to get count from cache first
            const cacheKey = CacheKeys.FEDERATION.followersCount(identifier);
            const ttlSeconds = FederationCache.TTL.FOLLOWERS_COUNT;
            const ttl = Temporal.Duration.from({ seconds: ttlSeconds });

            try {
                const cached = await ctx.data.kv.get<string>(cacheKey);
                if (cached !== undefined) {
                    const count = parseInt(cached, 10);
                    console.log(`🎯 Cache HIT for followers count: ${identifier} = ${count}`);
                    return count;
                }
            } catch (cacheError) {
                console.warn(`⚠️ Cache error for count ${identifier}:`, cacheError);
            }

            // Get followers count from database
            const followers = await activityPub.getFollowers(identifier);
            const count = followers.length;

            // Cache the count
            try {
                await ctx.data.kv.set(cacheKey, String(count), { ttl });
                console.log(`💿 Cached followers count for ${identifier}: ${count}`);
            } catch (cacheError) {
                console.warn(`⚠️ Failed to cache count for ${identifier}:`, cacheError);
            }

            console.log(`✅ Followers count for ${identifier}: ${count}`);
            return count;
        } catch (error) {
            console.error(`❌ Error in handleFollowersCountRequest for ${identifier}:`, error);
            return 0;
        }
    }
>>>>>>> b9069d4d

    /**
     * Authorization check for followers collection access
     */
    static async handleFollowersAuthorization(ctx: Context<ContextData>, identifier: string, signedKey?: any, signedKeyOwner?: any) {
        try {
            console.log(`🔐 Followers authorization check for: ${identifier}`);

            // Check if actor exists
            const exists = await ActorModel.exists(identifier);
            if (!exists) {
                console.log(`❌ Actor not found for authorization: ${identifier}`);
                return false;
            }

            console.log(`✅ Followers access authorized for: ${identifier}`);
            return true;
        } catch (error) {
            console.error(`❌ Error in followers authorization for ${identifier}:`, error);
            return false;
        }
    }

<<<<<<< HEAD
    /**
     * Note object dispatcher - handles requests for individual Note objectss
     */
    static async handleNoteRequest(ctx: RequestContext<ContextData>, values: { identifier: string; noteId: string }) {
        try {
            const { identifier, noteId } = values;
            console.log(`📝 Note request for identifier: ${identifier}, noteId: ${noteId}`);

            // Rate limiting check, does it work right
            const isRateLimited = await FederationHandlers.isRateLimitExceeded(ctx, 'note_request', 200, 3600);
            if (isRateLimited) {
                return null;
            }

            // Check if actor exists
            const exists = await ActorModel.exists(identifier);
            if (!exists) {
                console.log(`❌ Actor not found for note request: ${identifier}`);
                return null;
            }

            // Try to get note from cache first
            const cacheKey = CacheKeys.FEDERATION.activities(identifier); // Use activities cache for now
            const ttlSeconds = FederationCache.TTL.ACTIVITIES; // Use activities TTL
            const ttl = Temporal.Duration.from({ seconds: ttlSeconds });

            try {
                const cached = await ctx.data.kv.get<string>(cacheKey);
                if (cached) {
                    console.log(`🎯 Cache HIT for note: ${noteId}`);
                    const cachedActivities = JSON.parse(cached);
                    // Look for this specific note in cached activities
                    const cachedNote = cachedActivities.find((activity: any) => activity.object?.id?.includes(noteId) || activity.id?.includes(noteId));
                    if (cachedNote) {
                        return cachedNote;
                    }
                }
            } catch (cacheError) {
                console.warn(`⚠️ Cache error for note ${noteId}:`, cacheError);
            }

            // Get the post/note from database
            const postItem = await db.getItem(`OBJECT#${noteId}`, 'NOTE');
            if (!postItem) {
                console.log(`❌ Note not found: ${noteId}`);
                return null;
            }

            console.log(`📋 Note data for ${noteId}:`, JSON.stringify(postItem, null, 2));

            // Verify the post belongs to the requested actor
            // The owner is stored in GSI1PK as ACTOR#{identifier}
            const expectedOwnerKey = `ACTOR#${identifier}`;
            if (postItem.GSI1PK !== expectedOwnerKey) {
                console.log(`❌ Note ${noteId} does not belong to actor ${identifier}. Expected: ${expectedOwnerKey}, Found: ${postItem.GSI1PK}`);
                return null;
            }

            // Handle different possible timestamp field names
            const timestamp = postItem.created_at || postItem.createdAt || postItem.timestamp || postItem.published || new Date().toISOString();

            if (!timestamp) {
                console.log(`❌ No timestamp found for note ${noteId}. Available fields:`, Object.keys(postItem));
                return null;
            }

            console.log(`📅 Using timestamp for note ${noteId}: ${timestamp}`);

            // Create Note object
            const note = new Note({
                id: new URL(`/users/${identifier}/notes/${noteId}`, `${config.federation.protocol}://${config.federation.domain}`),
                content: postItem.content,
                published: Temporal.Instant.from(timestamp),
                attribution: ctx.getActorUri(identifier),
                to: new URL('https://www.w3.org/ns/activitystreams#Public') // Public visibility
            });

            console.log(`✅ Note object created for: ${identifier}/${noteId}`);

            // Cache the result
            try {
                await ctx.data.kv.set(cacheKey, JSON.stringify(note), { ttl });
                console.log(`💿 Cached note: ${noteId}`);
            } catch (cacheError) {
                console.warn(`⚠️ Failed to cache note ${noteId}:`, cacheError);
            }

            return note;
        } catch (error) {
            console.error(`❌ Error in handleNoteRequest for ${values?.identifier}/${values?.noteId}:`, error);
            if (error instanceof Error) {
                console.error('Stack trace:', error.stack);
            }
            return null;
        }
=======
  /**
   * Note object dispatcher - handles requests for individual Note objects
   */
  static async handleNoteRequest(ctx: RequestContext<ContextData>, values: { identifier: string; noteId: string }) {
    try {
      const {noteId } = values;
      console.log(`📝 Note request for noteId: ${noteId}`);
      
      // Rate limiting check
      const isRateLimited = await FederationHandlers.isRateLimitExceeded(ctx, 'note_request', 200, 3600);
      if (isRateLimited) {
        return null;
      }


      // Try to get note from cache first
      const cacheKey = CacheKeys.FEDERATION.note(noteId); // Use activities cache for now
      const ttlSeconds = FederationCache.TTL.ACTIVITIES; // Use activities TTL
      const ttl = Temporal.Duration.from({ seconds: ttlSeconds });
      
      try {
        const cached = await ctx.data.kv.get<string>(cacheKey);
        if (cached) {
          console.log(`🎯 Cache HIT for note: ${noteId}`);
          const cachedNote = JSON.parse(cached);
          // Look for this specific note in cached activities
          if (cachedNote) {
            return cachedNote;
          }
        }
      } catch (cacheError) {
        console.warn(`⚠️ Cache error for note ${noteId}:`, cacheError);
      }

      // Get the post/note from database
      const postItem = await db.getItem(`POST#${noteId}`, 'OBJECT');
      if (!postItem) {
        console.log(`❌ Note not found: ${noteId}`);
        return null;
      }

      console.log(`📋 Note data for ${noteId}:`, JSON.stringify(postItem, null, 2));

      // Handle different possible timestamp field names
      const timestamp = postItem.created_at || postItem.createdAt || postItem.timestamp || postItem.published || new Date().toISOString();
      
      if (!timestamp) {
        console.log(`❌ No timestamp found for note ${noteId}. Available fields:`, postItem);
        return null;
      }

            console.log(`📅 Using timestamp for note ${noteId}: ${timestamp}`);

      const containsMedia = !!postItem?.media_url;
      const mediaType = containsMedia ? ['jpg', 'jpeg', 'png', 'gif'].includes(postItem.media_url.split('.').pop()) && 'Image' || 'Video' : null;
      // Create Note object
      const note = new Note({
        id: postItem.id ? new URL(postItem.id) : new URL(`https://example.com/notes/${noteId}`),
        content: postItem.content,
        published: Temporal.Instant.from(timestamp),
        attachments: containsMedia && [
          new Object({
            id: new URL(postItem.id),
            mediaType: mediaType,
            url: new URL(postItem.media_url),
          })
        ] || [],
      });

            // Cache the result
            try {
                await ctx.data.kv.set(cacheKey, JSON.stringify(note), { ttl });
                console.log(`💿 Cached note: ${noteId}`);
            } catch (cacheError) {
                console.warn(`⚠️ Failed to cache note ${noteId}:`, cacheError);
            }

            return note;
        } catch (error) {
            console.error(`❌ Error in handleNoteRequest for ${values?.identifier}/${values?.noteId}:`, error);
            if (error instanceof Error) {
                console.error('Stack trace:', error.stack);
            }
            return null;
        }
>>>>>>> b9069d4d
    }
}

export const handleAcceptActivity = FederationHandlers.handleAcceptActivity;
export const handleLikeActivity = FederationHandlers.handleLikeActivity;
export const handleUndoActivity = FederationHandlers.handleUndoActivity;<|MERGE_RESOLUTION|>--- conflicted
+++ resolved
@@ -1,16 +1,3 @@
-<<<<<<< HEAD
-import { Follow, Accept, Article, RequestContext, Context, InboxContext, Undo, Announce, Update, Delete, Recipient, Like, Create, Note } from '@fedify/fedify';
-import { RedisKvStore } from '@fedify/redis';
-import { Temporal } from '@js-temporal/polyfill';
-import { ActorModel } from '../models/Actor.js';
-import { crypto } from '../services/cryptography.js';
-import { activityPub } from '../services/activitypub.js';
-import { redis } from '../services/redis.js';
-import { randomUUID } from 'crypto';
-import { FederationCache, CacheKeys } from '../utils/cache.js';
-import { db } from '../services/database.js';
-import { config } from '../config/index.js';
-=======
 import { Follow,  Accept, Article, RequestContext, Context, InboxContext, Undo, Announce, Update, Delete, Recipient,Like , Create, Note, Object } from "@fedify/fedify";
 import { RedisKvStore } from "@fedify/redis";
 import { Temporal } from "@js-temporal/polyfill";
@@ -20,7 +7,6 @@
 import { redis } from "../services/redis.js";
 import { FederationCache, CacheKeys } from "../utils/cache.js";
 import { db } from "../services/database.js";
->>>>>>> b9069d4d
 
 // Define context data type to include KV store access
 interface ContextData {
@@ -53,7 +39,6 @@
         if (!rateLimit.allowed) {
             console.log(`⚠️ Rate limit exceeded for ${key}: ${clientIp} (${rateLimit.remaining} remaining)`);
             return true;
-<<<<<<< HEAD
         }
 
         console.log(`✅ Rate limit OK for ${key}: ${clientIp} (${rateLimit.remaining} remaining)`);
@@ -220,174 +205,6 @@
             return;
         }
 
-=======
-        }
-
-        console.log(`✅ Rate limit OK for ${key}: ${clientIp} (${rateLimit.remaining} remaining)`);
-        return false;
-    }
-
-    /**
-     * Actor dispatcher - handles requests for actor profiles
-     */
-    static async handleActorRequest(ctx: RequestContext<ContextData>, identifier: string) {
-        try {
-            // Rate limiting check
-            const isRateLimited = await FederationHandlers.isRateLimitExceeded(ctx, CacheKeys.RATE_LIMIT.actor(identifier), 100, 3600);
-
-            if (isRateLimited) {
-                return null; // Rate limit exceeded
-            }
-
-            // 🎯 TRY CACHE FIRST - Cache actor profiles for better performance
-            const cacheKey = CacheKeys.FEDERATION.actor(identifier);
-            const ttlSeconds = FederationCache.TTL.ACTOR_PROFILE;
-            const ttl = Temporal.Duration.from({ seconds: ttlSeconds });
-
-            try {
-                const cached = await ctx.data.kv.get<string>(cacheKey);
-                if (cached) {
-                    console.log(`🎯 Cache HIT for actor: ${identifier}`);
-                    console.log(`🔍 Cached actor profile:`, cached);
-                    // return JSON.parse(cached);
-                }
-            } catch (cacheError) {
-                console.warn(`⚠️ Cache error for actor ${identifier}:`, cacheError);
-            }
-
-            console.log(`💾 Cache MISS for actor: ${identifier} - creating fresh`);
-
-            // Check if actor exists in our database
-            const actorData = await ActorModel.getActor(identifier);
-            if (!actorData) {
-                console.log(`❌ Actor not found: ${identifier}`);
-                return null;
-            }
-
-            console.log(`✅ Actor found: ${identifier}`);
-
-            // Get actor key pairs using Fedify's context method
-            const keys = await ctx.getActorKeyPairs(identifier);
-            console.log(`🔑 Key pairs retrieved for: ${identifier}`, keys.length > 0 ? 'SUCCESS' : 'FAILED');
-
-            // Create and return the Person object using Fedify's standard pattern
-            const person = await ActorModel.createPersonObject(ctx, identifier, actorData, keys);
-            console.log(`👤 Person object created for: ${identifier}`);
-
-            // 💿 CACHE THE RESULT
-            try {
-                await ctx.data.kv.set(cacheKey, JSON.stringify(person), { ttl });
-                console.log(`💿 Cached actor profile for: ${identifier}`);
-            } catch (cacheError) {
-                console.warn(`⚠️ Failed to cache actor ${identifier}:`, cacheError);
-            }
-
-            // Add detailed debugging for the Person object
-            try {
-                console.log(`🔍 Person object type: ${typeof person}`);
-                console.log(`🔍 Person object constructor: ${person.constructor.name}`);
-                console.log(`🔍 Person object has publicKeyId: ${!!person.publicKeyId}`);
-                console.log(`🔍 Person object id: ${person.id}`);
-
-                // Test if the object can be serialized safely
-                const testSerialization = JSON.stringify({
-                    id: person.id?.toString(),
-                    name: person.name?.toString(),
-                    hasPublicKeyId: !!person.publicKeyId
-                });
-                console.log(`🔍 Basic serialization test: ${testSerialization}`);
-            } catch (debugError) {
-                console.error(`❌ Error during Person object debugging:`, debugError);
-            }
-
-            return person;
-        } catch (error) {
-            console.error(`❌ Error in handleActorRequest for ${identifier}:`, error);
-            if (error instanceof Error) {
-                console.error('Stack trace:', error.stack);
-            }
-            return null;
-        }
-    }
-
-    /**
-     * Following dispatcher - handles requests for actor following collection
-     */
-    static async handleFollowingRequest(ctx: RequestContext<ContextData>, identifier: string, cursor?: string | null) {
-        try {
-            const isRateLimited = await FederationHandlers.isRateLimitExceeded(ctx, CacheKeys.RATE_LIMIT.followers(identifier), 100, 3600);
-
-            if (isRateLimited) {
-                return null; // Rate limit exceeded
-            }
-
-            const following = await activityPub.getFollowing(identifier);
-
-            if (following.length === 0) {
-                console.log(`🔄 No following found for: ${identifier}`);
-                return {
-                    items: [],
-                    next: null
-                };
-            }
-            return {
-                items: following
-            };
-        } catch (error) {
-            console.error(`❌ Error in handleFollowingRequest for ${identifier}:`, error);
-            if (error instanceof Error) {
-                console.error('Stack trace:', error.stack);
-            }
-            return null;
-        }
-    }
-
-    /**
-     * Key pairs dispatcher - handles cryptographic keys for actors
-     */
-    static async handleKeyPairsRequest(ctx: Context<ContextData>, identifier: string) {
-        // Check if actor exists
-        const exists = await crypto.actorExists(identifier);
-        if (!exists) {
-            console.log(`Key pairs requested for non-existent actor: ${identifier}`);
-            return [];
-        }
-
-        // Get or generate key pairs
-        return await crypto.getOrGenerateKeyPairs(identifier);
-    }
-
-    /**
-     * Follow activity handler
-     */
-    static async handleFollowActivity(ctx: InboxContext<ContextData>, follow: Follow) {
-        if (follow.id == null || follow.actorId == null || follow.objectId == null) {
-            console.log('Invalid follow activity: missing required fields');
-            return;
-        }
-
-        // Parse the target actor from the follow object
-        const parsed = ctx.parseUri(follow.objectId);
-        if (parsed?.type !== 'actor') {
-            console.log('Follow target is not an actor:', follow.objectId);
-            return;
-        }
-
-        // Check if the target actor exists in our system
-        const targetExists = await ActorModel.exists(parsed.identifier);
-        if (!targetExists) {
-            console.log(`Follow target actor not found: ${parsed.identifier}`);
-            return;
-        }
-
-        // Get the follower actor information
-        const follower = await follow.getActor(ctx);
-        if (follower == null) {
-            console.log('Could not retrieve follower actor');
-            return;
-        }
-
->>>>>>> b9069d4d
         try {
             // Store the follower relationship
             await activityPub.saveFollower(follow.id?.href, follow.actorId?.href, follow.objectId?.href);
@@ -449,7 +266,6 @@
             console.log(`✅ Accept processed: ${actorId} accepted ${String(accept.objectId?.href)}`);
         } catch (error) {
             console.error('Error processing Accept activity:', error);
-<<<<<<< HEAD
         }
     }
 
@@ -762,245 +578,10 @@
     static async handleFollowersCountRequest(ctx: Context<ContextData>, identifier: string) {
         try {
             console.log(`🔢 Followers count request for identifier: ${identifier}`);
-=======
-        }
-    }
-
-    /**
-     * Like activity handler
-     * Handles incoming Like activities on our posts
-     */
-    static async handleLikeActivity(ctx: InboxContext<ContextData>, like: any) {
-        try {
-            if (!like?.id || !like?.actorId || !like?.objectId) {
-                console.log('Invalid Like activity: missing required fields');
-                return;
-            }
-            const activityId = like.id?.href ?? String(like.id);
-            const actorId = like.actorId?.href ?? String(like.actorId);
-            const objectId = like.objectId?.href ?? String(like.objectId);
-            await activityPub.saveActivity(activityId, 'Like', actorId, objectId);
-            console.log(`👍 Like received from ${actorId} on ${objectId}`);
-        } catch (error) {
-            console.error('Error processing Like activity:', error);
-        }
-    }
-
-    /**
-     * Undo activity handler
-     * Handles incoming Undo activities (e.g. unfollow)
-     */
-    static async handleUndoActivity(ctx: InboxContext<ContextData>, undo: any) {
-        try {
-            if (!undo?.id || !undo?.actorId || !undo?.object) {
-                console.log('Invalid Undo activity: missing required fields');
-                return;
-            }
-            const object = undo.object;
-            // If the object is a Follow, remove the follower relationship
-            if (object.type === 'Follow' && object.actor && object.object) {
-                const followerId = object.actor?.href ?? String(object.actor);
-                const targetId = object.object?.href ?? String(object.object);
-                await activityPub.removeFollower(followerId, targetId);
-                console.log(`👋 Unfollow processed: ${followerId} -> ${targetId}`);
-
-                // 🔥 CACHE INVALIDATION: Clear cached data
-                try {
-                    // Extract identifier from target URI
-                    const targetUrl = new URL(targetId);
-                    const pathParts = targetUrl.pathname.split('/');
-                    const usersIndex = pathParts.indexOf('users');
-                    if (usersIndex !== -1 && pathParts[usersIndex + 1]) {
-                        const targetIdentifier = pathParts[usersIndex + 1];
-                        await ctx.data.kv.delete(CacheKeys.FEDERATION.followers(targetIdentifier));
-                        await ctx.data.kv.delete(CacheKeys.FEDERATION.followersCount(targetIdentifier));
-
-                        // Also invalidate activities cache
-                        const activitiesKey = CacheKeys.FEDERATION.activities(targetIdentifier);
-                        await ctx.data.kv.delete(activitiesKey);
-
-                        console.log(`🗑️ Cache invalidated for unfollow of: ${targetIdentifier}`);
-                    }
-                } catch (cacheError) {
-                    console.warn(`⚠️ Failed to invalidate cache for unfollow:`, cacheError);
-                }
-
-                // Save the Undo activity
-                const activityId = undo.id?.href ?? String(undo.id);
-                await activityPub.saveActivity(activityId, 'Undo', followerId, targetId);
-            } else {
-                // Other undo types can simply be recorded
-                const activityId = undo.id?.href ?? String(undo.id);
-                const actorId = undo.actorId?.href ?? String(undo.actorId);
-                const objectId = object.id?.href ?? object.objectId?.href ?? String(object);
-                await activityPub.saveActivity(activityId, 'Undo', actorId, objectId);
-                console.log(`🔁 Undo received for unsupported type: ${JSON.stringify(object)}`);
-            }
-        } catch (error) {
-            console.error('Error processing Undo activity:', error);
-        }
-    }
-
-    /**
-     * Outbox dispatcher - handles requests for actor outboxes
-     */
-    static async handleOutboxRequest(ctx: RequestContext<ContextData>, identifier: string, cursor?: string | null) {
-        try {
-            // Rate limiting check
-            console.log(`📤 Outbox request for identifier: ${identifier}, cursor: ${cursor}`);
-            const isRateLimited = await FederationHandlers.isRateLimitExceeded(ctx, CacheKeys.RATE_LIMIT.outbox(identifier), 100, 3600);
-
-            if (isRateLimited) {
-                return null; // Rate limit exceeded
-            }
+
             // Check if actor exists
             const exists = await ActorModel.exists(identifier);
             if (!exists) {
-                console.log(`❌ Actor not found for outbox: ${identifier}`);
-                return null;
-            }
-
-            // Try to get activities from cache first
-            const cacheKey = CacheKeys.FEDERATION.activities(identifier);
-            const ttlSeconds = FederationCache.TTL.ACTIVITIES;
-            const ttl = Temporal.Duration.from({ seconds: ttlSeconds });
-            let allActivities;
-
-            try {
-                const cached = await ctx.data.kv.get<string>(cacheKey);
-                if (cached) {
-                    console.log(`🎯 Cache HIT for activities: ${identifier}`);
-                    allActivities = JSON.parse(cached);
-                } else {
-                    console.log(`💾 Cache MISS for activities: ${identifier} - fetching from database`);
-                    allActivities = await activityPub.getActorActivities(identifier);
-
-                    // Cache the result
-                    await ctx.data.kv.set(cacheKey, JSON.stringify(allActivities), { ttl });
-                    console.log(`💿 Cached activities for ${identifier} (${allActivities.length} items)`);
-                }
-            } catch (cacheError) {
-                console.warn(`⚠️ Cache error for activities ${identifier}, falling back to database:`, cacheError);
-                allActivities = await activityPub.getActorActivities(identifier);
-            }
-            console.log(`All Activities for ${identifier}:`, allActivities);
-
-            // Debug: Check published field format
-            if (allActivities.length > 0) {
-                console.log(`🔍 Sample activity published field:`, {
-                    activityId: allActivities[0]?.id,
-                    published: allActivities[0]?.published,
-                    publishedType: typeof allActivities[0]?.published,
-                    isString: typeof allActivities[0]?.published === 'string',
-                    isDate: allActivities[0]?.published instanceof Date
-                });
-            }
-            const sortedActivities = allActivities.slice().sort((a: any, b: any) => {
-                const aTime = a?.published ? new Date(a.published).getTime() : 0;
-                const bTime = b?.published ? new Date(b.published).getTime() : 0;
-                return bTime - aTime;
-            });
-
-            let offset = 0;
-            if (typeof cursor === 'string' && cursor.trim() !== '') {
-                const parsed = parseInt(cursor, 10);
-                if (!isNaN(parsed) && parsed >= 0 && parsed < sortedActivities.length) {
-                    offset = parsed;
-                }
-            }
-
-            const endIndex = Math.min(offset + OUTBOX_PAGE_SIZE, sortedActivities.length);
-            const pageActivities = sortedActivities.slice(offset, endIndex);
-
-            const postActivities = pageActivities
-                .map((activity: any) => {
-                    try {
-                        const ActivityClass = ACTIVITY_CONSTRUCTORS[activity.type as keyof typeof ACTIVITY_CONSTRUCTORS];
-
-                        if (!ActivityClass) {
-                            console.warn(`⚠️ Unknown activity type: ${activity.type}`);
-                            return null;
-                        }
-
-                        // Handle different activity types
-                        switch (activity.type) {
-                            case 'Create': {
-                                // For Create activities, we need to construct the object too
-                                const objectType = activity.object?.type || 'Note';
-                                const ObjectClass = OBJECT_CONSTRUCTORS[objectType as keyof typeof OBJECT_CONSTRUCTORS] || Note;
-
-                                return new Create({
-                                    id: new URL(activity.id),
-                                    actor: ctx.getActorUri(identifier),
-                                    published: Temporal.Instant.from(activity.published || new Date().toISOString()),
-                                    object: new ObjectClass({
-                                        id: new URL(activity.object?.id || activity.id),
-                                        content: activity.object?.content || activity.additionalData?.content,
-                                        published: Temporal.Instant.from(activity.published || new Date().toISOString())
-                                    })
-                                });
-                            }
-
-                            case 'Follow':
-                                return new Follow({
-                                    id: new URL(activity.id),
-                                    actor: new URL(activity.actor),
-                                    object: new URL(activity.object),
-                                    published: Temporal.Instant.from(activity.published || new Date().toISOString())
-                                });
-
-                            case 'Like':
-                                return new Like({
-                                    id: new URL(activity.id),
-                                    actor: new URL(activity.actor),
-                                    object: new URL(activity.object),
-                                    published: Temporal.Instant.from(activity.published || new Date().toISOString())
-                                });
-
-                            default:
-                                // Generic activity creation
-                                return new ActivityClass({
-                                    id: new URL(activity.id),
-                                    actor: new URL(activity.actor),
-                                    object: new URL(activity.object),
-                                    published: new Date(activity.published),
-                                    ...activity.additionalData
-                                });
-                        }
-                    } catch (error) {
-                        console.error(`❌ Error processing activity ${activity?.id}:`, error);
-                        return null;
-                    }
-                })
-                .filter(Boolean);
-
-            const nextCursor = endIndex < sortedActivities.length ? String(endIndex) : null;
-
-            return {
-                items: [...postActivities],
-                next: nextCursor
-            };
-        } catch (error) {
-            console.error(`❌ Error in handleOutboxRequest for ${identifier}:`, error);
-            if (error instanceof Error) {
-                console.error('Stack trace:', error.stack);
-            }
-            return null;
-        }
-    }
-
-    /**
-     * Followers dispatcher - handles requests for actor followers collection
-     */
-    static async handleFollowersRequest(ctx: Context<ContextData>, identifier: string, cursor?: string | null) {
-        try {
-            console.log(`👥 Followers request for identifier: ${identifier}, cursor: ${cursor}`);
->>>>>>> b9069d4d
-
-            // Check if actor exists
-            const exists = await ActorModel.exists(identifier);
-            if (!exists) {
-<<<<<<< HEAD
                 console.log(`❌ Actor not found for followers count: ${identifier}`);
                 return 0;
             }
@@ -1040,127 +621,6 @@
             return 0;
         }
     }
-=======
-                console.log(`❌ Actor not found for followers: ${identifier}`);
-                return null;
-            }
-
-            // Try to get followers from cache first
-            const cacheKey = CacheKeys.FEDERATION.followers(identifier);
-            const ttlSeconds = FederationCache.TTL.FOLLOWERS;
-            const ttl = Temporal.Duration.from({ seconds: ttlSeconds });
-
-            let allFollowers;
-            try {
-                // Use Fedify's KV store (Redis) for caching
-                const cached = await ctx.data.kv.get<string>(cacheKey);
-                if (cached) {
-                    console.log(`🎯 Cache HIT for followers: ${identifier}`);
-                    const parsed = JSON.parse(cached);
-                    allFollowers = parsed.map((url: string) => new URL(url));
-                } else {
-                    console.log(`💾 Cache MISS for followers: ${identifier} - fetching from database`);
-                    // Get followers from database
-                    allFollowers = await activityPub.getFollowers(identifier);
-
-                    // Cache the result
-                    await ctx.data.kv.set(cacheKey, JSON.stringify(allFollowers), { ttl });
-                    console.log(`💿 Cached followers for ${identifier} (${allFollowers.length} items)`);
-                }
-            } catch (cacheError) {
-                console.warn(`⚠️ Cache error for ${identifier}, falling back to database:`, cacheError);
-                allFollowers = await activityPub.getFollowers(identifier);
-            }
-
-            //if not cursor, return all followers
-            if (!cursor) {
-                return null; // Return all followers without pagination
-            }
-            // Parse cursor for pagination
-            let offset = 0;
-            const pageSize = 20; // Standard page size for followers
-
-            if (typeof cursor === 'string' && cursor.trim() !== '') {
-                const parsed = parseInt(cursor, 10);
-                if (!isNaN(parsed) && parsed >= 0 && parsed < allFollowers.length) {
-                    offset = parsed;
-                }
-            }
-
-            const endIndex = Math.min(offset + pageSize, allFollowers.length);
-            const pageFollowers = allFollowers.slice(offset, endIndex);
-
-            const nextCursor = endIndex < allFollowers.length ? String(endIndex) : null;
-
-            console.log(`✅ Returning ${pageFollowers.length} followers for ${identifier} (total: ${allFollowers.length})`);
-
-            const items: Recipient[] = pageFollowers.map((follower: URL) => ({
-                id: follower
-            }));
-
-            return {
-                items,
-                nextCursor: nextCursor ? `${ctx.getActorUri(identifier)}/followers?cursor=${nextCursor}` : null
-            };
-        } catch (error) {
-            console.error(`❌ Error in handleFollowersRequest for ${identifier}:`, error);
-            if (error instanceof Error) {
-                console.error('Stack trace:', error.stack);
-            }
-            return null;
-        }
-    }
-
-    /**
-     * Followers count dispatcher - returns total number of followers
-     */
-    static async handleFollowersCountRequest(ctx: Context<ContextData>, identifier: string) {
-        try {
-            console.log(`🔢 Followers count request for identifier: ${identifier}`);
-
-            // Check if actor exists
-            const exists = await ActorModel.exists(identifier);
-            if (!exists) {
-                console.log(`❌ Actor not found for followers count: ${identifier}`);
-                return 0;
-            }
-
-            // Try to get count from cache first
-            const cacheKey = CacheKeys.FEDERATION.followersCount(identifier);
-            const ttlSeconds = FederationCache.TTL.FOLLOWERS_COUNT;
-            const ttl = Temporal.Duration.from({ seconds: ttlSeconds });
-
-            try {
-                const cached = await ctx.data.kv.get<string>(cacheKey);
-                if (cached !== undefined) {
-                    const count = parseInt(cached, 10);
-                    console.log(`🎯 Cache HIT for followers count: ${identifier} = ${count}`);
-                    return count;
-                }
-            } catch (cacheError) {
-                console.warn(`⚠️ Cache error for count ${identifier}:`, cacheError);
-            }
-
-            // Get followers count from database
-            const followers = await activityPub.getFollowers(identifier);
-            const count = followers.length;
-
-            // Cache the count
-            try {
-                await ctx.data.kv.set(cacheKey, String(count), { ttl });
-                console.log(`💿 Cached followers count for ${identifier}: ${count}`);
-            } catch (cacheError) {
-                console.warn(`⚠️ Failed to cache count for ${identifier}:`, cacheError);
-            }
-
-            console.log(`✅ Followers count for ${identifier}: ${count}`);
-            return count;
-        } catch (error) {
-            console.error(`❌ Error in handleFollowersCountRequest for ${identifier}:`, error);
-            return 0;
-        }
-    }
->>>>>>> b9069d4d
 
     /**
      * Authorization check for followers collection access
@@ -1184,103 +644,6 @@
         }
     }
 
-<<<<<<< HEAD
-    /**
-     * Note object dispatcher - handles requests for individual Note objectss
-     */
-    static async handleNoteRequest(ctx: RequestContext<ContextData>, values: { identifier: string; noteId: string }) {
-        try {
-            const { identifier, noteId } = values;
-            console.log(`📝 Note request for identifier: ${identifier}, noteId: ${noteId}`);
-
-            // Rate limiting check, does it work right
-            const isRateLimited = await FederationHandlers.isRateLimitExceeded(ctx, 'note_request', 200, 3600);
-            if (isRateLimited) {
-                return null;
-            }
-
-            // Check if actor exists
-            const exists = await ActorModel.exists(identifier);
-            if (!exists) {
-                console.log(`❌ Actor not found for note request: ${identifier}`);
-                return null;
-            }
-
-            // Try to get note from cache first
-            const cacheKey = CacheKeys.FEDERATION.activities(identifier); // Use activities cache for now
-            const ttlSeconds = FederationCache.TTL.ACTIVITIES; // Use activities TTL
-            const ttl = Temporal.Duration.from({ seconds: ttlSeconds });
-
-            try {
-                const cached = await ctx.data.kv.get<string>(cacheKey);
-                if (cached) {
-                    console.log(`🎯 Cache HIT for note: ${noteId}`);
-                    const cachedActivities = JSON.parse(cached);
-                    // Look for this specific note in cached activities
-                    const cachedNote = cachedActivities.find((activity: any) => activity.object?.id?.includes(noteId) || activity.id?.includes(noteId));
-                    if (cachedNote) {
-                        return cachedNote;
-                    }
-                }
-            } catch (cacheError) {
-                console.warn(`⚠️ Cache error for note ${noteId}:`, cacheError);
-            }
-
-            // Get the post/note from database
-            const postItem = await db.getItem(`OBJECT#${noteId}`, 'NOTE');
-            if (!postItem) {
-                console.log(`❌ Note not found: ${noteId}`);
-                return null;
-            }
-
-            console.log(`📋 Note data for ${noteId}:`, JSON.stringify(postItem, null, 2));
-
-            // Verify the post belongs to the requested actor
-            // The owner is stored in GSI1PK as ACTOR#{identifier}
-            const expectedOwnerKey = `ACTOR#${identifier}`;
-            if (postItem.GSI1PK !== expectedOwnerKey) {
-                console.log(`❌ Note ${noteId} does not belong to actor ${identifier}. Expected: ${expectedOwnerKey}, Found: ${postItem.GSI1PK}`);
-                return null;
-            }
-
-            // Handle different possible timestamp field names
-            const timestamp = postItem.created_at || postItem.createdAt || postItem.timestamp || postItem.published || new Date().toISOString();
-
-            if (!timestamp) {
-                console.log(`❌ No timestamp found for note ${noteId}. Available fields:`, Object.keys(postItem));
-                return null;
-            }
-
-            console.log(`📅 Using timestamp for note ${noteId}: ${timestamp}`);
-
-            // Create Note object
-            const note = new Note({
-                id: new URL(`/users/${identifier}/notes/${noteId}`, `${config.federation.protocol}://${config.federation.domain}`),
-                content: postItem.content,
-                published: Temporal.Instant.from(timestamp),
-                attribution: ctx.getActorUri(identifier),
-                to: new URL('https://www.w3.org/ns/activitystreams#Public') // Public visibility
-            });
-
-            console.log(`✅ Note object created for: ${identifier}/${noteId}`);
-
-            // Cache the result
-            try {
-                await ctx.data.kv.set(cacheKey, JSON.stringify(note), { ttl });
-                console.log(`💿 Cached note: ${noteId}`);
-            } catch (cacheError) {
-                console.warn(`⚠️ Failed to cache note ${noteId}:`, cacheError);
-            }
-
-            return note;
-        } catch (error) {
-            console.error(`❌ Error in handleNoteRequest for ${values?.identifier}/${values?.noteId}:`, error);
-            if (error instanceof Error) {
-                console.error('Stack trace:', error.stack);
-            }
-            return null;
-        }
-=======
   /**
    * Note object dispatcher - handles requests for individual Note objects
    */
@@ -1366,7 +729,6 @@
             }
             return null;
         }
->>>>>>> b9069d4d
     }
 }
 
