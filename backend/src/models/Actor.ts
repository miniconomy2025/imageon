<<<<<<< HEAD
import { Person, Context } from '@fedify/fedify';
import { db } from '../services/database.js';
import { redis } from '../services/redis.js';
import { config } from '../config/index.js';
=======
import { Person, Context } from "@fedify/fedify";
import { db } from "../services/database.js";
import { config } from "../config/index.js";
>>>>>>> b87ce96a

export interface ActorData {
    id: string;
    type: string;
    preferredUsername: string;
    name: string;
    summary: string;
    inbox: string;
    outbox: string;
    followers: string;
    following: string;
    url: string;
    icon?: {
        type: string;
        url: string;
    };
    publicKey?: {
        id: string;
        owner: string;
        publicKeyPem: string;
    };
    published: string;
    followers_count: number;
    following_count: number;
    // Add cryptographic key fields
    privateKeyJwk?: JsonWebKey;
    publicKeyJwk?: JsonWebKey;
}

export class ActorModel {
<<<<<<< HEAD
    /**
     * Get actor data from cache or database with cryptographic keys
     */
    static async getActor(identifier: string): Promise<ActorData | null> {
        // Try to get from cache first
        const cached = await redis.getCachedActor(identifier);
        if (cached) {
            console.log(`🟢 Cache hit for actor: ${identifier}`);
            return cached;
        }

        // Cache miss - get from database
        console.log(`🔍 Cache miss for actor: ${identifier}, fetching from database`);
        const actor = await db.getActor(identifier);
        if (!actor) return null;

        // Get cryptographic keys for the actor
        const keyPair = await db.getItem(`ACTOR#${identifier}`, 'KEYPAIR');

        const actorData: ActorData = {
            id: actor.id,
            type: actor.type,
            preferredUsername: actor.preferredUsername,
            name: actor.name,
            summary: actor.summary,
            inbox: actor.inbox,
            outbox: actor.outbox,
            followers: actor.followers,
            following: actor.following,
            url: actor.url,
            icon: actor.icon,
            publicKey: actor.publicKey,
            published: actor.published,
            followers_count: actor.followers_count,
            following_count: actor.following_count,
            // Include cryptographic keys if available
            privateKeyJwk: keyPair?.privateKey,
            publicKeyJwk: keyPair?.publicKey
        };

        // Cache the result for future requests
        await redis.cacheActor(identifier, actorData, 3600); // Cache for 1 hour
        console.log(`💾 Cached actor: ${identifier}`);

        return actorData;
    }

    /**
     * Convert actor data to Fedify Person object with public key
     */
    static async createPersonObject(ctx: Context<void | null>, identifier: string, actorData: ActorData, keys: any[]) {
        console.log(`🔍 Creating Person object for: ${identifier}`);
        console.log(`� Keys received:`, keys.length);

        // Create Person object using Fedify's standard pattern
        const personData: any = {
            id: ctx.getActorUri(identifier),
            name: actorData.name,
            summary: actorData.summary,
            preferredUsername: actorData.preferredUsername,
            url: ctx.getActorUri(identifier),
            inbox: ctx.getInboxUri(identifier),
            outbox: new URL(`/users/${identifier}/outbox`, `${config.federation.protocol}://${config.federation.domain}`),
            followers: new URL(`/users/${identifier}/followers`, `${config.federation.protocol}://${config.federation.domain}`),
            following: new URL(`/users/${identifier}/following`, `${config.federation.protocol}://${config.federation.domain}`),
            icon: actorData.icon ? new URL(actorData.icon.url) : undefined
        };

        // Add public key using Fedify's standard pattern
        if (keys && keys.length > 0 && keys[0].cryptographicKey) {
            personData.publicKey = keys[0].cryptographicKey;
            console.log(`🔑 Added CryptographicKey to Person constructor data for: ${identifier}`);
        } else {
            console.log(`⚠️ No cryptographic key available for: ${identifier}`);
        }

        const person = new Person(personData);
        console.log(`👤 Person object created with public key for: ${identifier}`);
=======
  /**
   * Get actor data from database (no caching - let handlers handle caching)
   */
  static async getActor(identifier: string): Promise<ActorData | null> {
    console.log(`� Fetching actor from database: ${identifier}`);
    const actor = await db.getActor(identifier);
    if (!actor) return null;

    // Get cryptographic keys for the actor
    const keyPair = await db.getItem(`ACTOR#${identifier}`, 'KEYPAIR');
    
    const actorData: ActorData = {
      id: actor.id,
      type: actor.type,
      preferredUsername: actor.preferredUsername,
      name: actor.name,
      summary: actor.summary,
      inbox: actor.inbox,
      outbox: actor.outbox,
      followers: actor.followers,
      following: actor.following,
      url: actor.url,
      icon: actor.icon,
      publicKey: actor.publicKey,
      published: actor.published,
      followers_count: actor.followers_count,
      following_count: actor.following_count,
      // Include cryptographic keys if available
      privateKeyJwk: keyPair?.privateKey,
      publicKeyJwk: keyPair?.publicKey,
    };

    console.log(`✅ Actor data retrieved for: ${identifier}`);
    return actorData;
  }

  /**
   * Convert actor data to Fedify Person object with public key
   */
  static async createPersonObject<T>(ctx: Context<T>, identifier: string, actorData: ActorData, keys: any[]) {
    console.log(`🔍 Creating Person object for: ${identifier}`);
    console.log(`� Keys received:`, keys.length);
    
    // Create Person object using Fedify's standard pattern
    const personData: any = {
      id: ctx.getActorUri(identifier),
      name: actorData.name,
      summary: actorData.summary,
      preferredUsername: actorData.preferredUsername,
      url: ctx.getActorUri(identifier),
      inbox: ctx.getInboxUri(identifier),
      outbox: new URL(`/users/${identifier}/outbox`, `${config.federation.protocol}://${config.federation.domain}`),
      followers: new URL(`/users/${identifier}/followers`, `${config.federation.protocol}://${config.federation.domain}`),
      following: new URL(`/users/${identifier}/following`, `${config.federation.protocol}://${config.federation.domain}`),
      icon: actorData.icon ? new URL(actorData.icon.url) : undefined,
    };
>>>>>>> b87ce96a

        return person;
    }

    /**
     * Get all local actors with their cryptographic keys
     */
    static async getLocalActors(): Promise<ActorData[]> {
        const actors = await db.getLocalActors();
        const actorsWithKeys = await Promise.all(
            actors.map(async actor => {
                // Get cryptographic keys for each actor
                const keyPair = await db.getItem(`ACTOR#${actor.preferredUsername}`, 'KEYPAIR');

                return {
                    id: actor.id,
                    type: actor.type,
                    preferredUsername: actor.preferredUsername,
                    name: actor.name,
                    summary: actor.summary,
                    inbox: actor.inbox,
                    outbox: actor.outbox,
                    followers: actor.followers,
                    following: actor.following,
                    url: actor.url,
                    icon: actor.icon,
                    publicKey: actor.publicKey,
                    published: actor.published,
                    followers_count: actor.followers_count,
                    following_count: actor.following_count,
                    // Include cryptographic keys if available
                    privateKeyJwk: keyPair?.privateKey,
                    publicKeyJwk: keyPair?.publicKey
                };
            })
        );
        return actorsWithKeys;
    }

    /**
     * Check if actor exists
     */
    static async exists(identifier: string): Promise<boolean> {
        const actor = await db.getActor(identifier);
        return !!actor;
    }

    /**
     * Create a new actor with cryptographic keys
     */
    static async createActor(
        actorData: Omit<ActorData, 'privateKeyJwk' | 'publicKeyJwk'> & {
            email?: string;
            username?: string;
            icon?: { type: string; url: string };
            privateKeyJwk?: JsonWebKey;
        }
    ): Promise<boolean> {
        try {
            const timestamp = new Date().toISOString();

            // First, create the actor profile
            const success = await db.putItem({
                PK: `ACTOR#${actorData.preferredUsername}`,
                SK: 'PROFILE',
                GSI1PK: 'ACTOR',
                GSI1SK: actorData.preferredUsername,
                GSI2PK: 'LOCAL_ACTORS',
                GSI2SK: timestamp,
                ...actorData,
                // Additional fields
                email: actorData.email || '',
                username: actorData.username || actorData.preferredUsername,
                posts_count: 0,
                status: 'active',
                is_verified: false,
                icon: actorData.icon || null,
                published: timestamp,
                // Store private key JWK if provided
                privateKeyJwk: actorData.privateKeyJwk || null
            });

            if (!success) {
                console.error(`Failed to create actor profile for: ${actorData.preferredUsername}`);
                return false;
            }

            console.log(`✅ Created actor profile for: ${actorData.preferredUsername}`);

            return true;
        } catch (error) {
            console.error(`Error creating actor ${actorData.preferredUsername}:`, error);
            return false;
        }
    }

    /**
     * Get actor's public key in PEM format for ActivityPub
     */
    static async getPublicKeyPem(identifier: string): Promise<string | null> {
        try {
            const keyPair = await db.getItem(`ACTOR#${identifier}`, 'KEYPAIR');
            if (!keyPair?.publicKey) {
                return null;
            }

            // Convert JWK to PEM format if needed
            // This would require additional crypto utilities
            // For now, return the JWK as a string representation
            return JSON.stringify(keyPair.publicKey);
        } catch (error) {
            console.error(`Error getting public key for ${identifier}:`, error);
            return null;
        }
    }
}<|MERGE_RESOLUTION|>--- conflicted
+++ resolved
@@ -1,13 +1,7 @@
-<<<<<<< HEAD
 import { Person, Context } from '@fedify/fedify';
 import { db } from '../services/database.js';
 import { redis } from '../services/redis.js';
 import { config } from '../config/index.js';
-=======
-import { Person, Context } from "@fedify/fedify";
-import { db } from "../services/database.js";
-import { config } from "../config/index.js";
->>>>>>> b87ce96a
 
 export interface ActorData {
     id: string;
@@ -38,22 +32,13 @@
 }
 
 export class ActorModel {
-<<<<<<< HEAD
-    /**
-     * Get actor data from cache or database with cryptographic keys
-     */
-    static async getActor(identifier: string): Promise<ActorData | null> {
-        // Try to get from cache first
-        const cached = await redis.getCachedActor(identifier);
-        if (cached) {
-            console.log(`🟢 Cache hit for actor: ${identifier}`);
-            return cached;
-        }
-
-        // Cache miss - get from database
-        console.log(`🔍 Cache miss for actor: ${identifier}, fetching from database`);
-        const actor = await db.getActor(identifier);
-        if (!actor) return null;
+  /**
+   * Get actor data from database (no caching - let handlers handle caching)
+   */
+  static async getActor(identifier: string): Promise<ActorData | null> {
+    console.log(`� Fetching actor from database: ${identifier}`);
+    const actor = await db.getActor(identifier);
+    if (!actor) return null;
 
         // Get cryptographic keys for the actor
         const keyPair = await db.getItem(`ACTOR#${identifier}`, 'KEYPAIR');
@@ -79,77 +64,6 @@
             publicKeyJwk: keyPair?.publicKey
         };
 
-        // Cache the result for future requests
-        await redis.cacheActor(identifier, actorData, 3600); // Cache for 1 hour
-        console.log(`💾 Cached actor: ${identifier}`);
-
-        return actorData;
-    }
-
-    /**
-     * Convert actor data to Fedify Person object with public key
-     */
-    static async createPersonObject(ctx: Context<void | null>, identifier: string, actorData: ActorData, keys: any[]) {
-        console.log(`🔍 Creating Person object for: ${identifier}`);
-        console.log(`� Keys received:`, keys.length);
-
-        // Create Person object using Fedify's standard pattern
-        const personData: any = {
-            id: ctx.getActorUri(identifier),
-            name: actorData.name,
-            summary: actorData.summary,
-            preferredUsername: actorData.preferredUsername,
-            url: ctx.getActorUri(identifier),
-            inbox: ctx.getInboxUri(identifier),
-            outbox: new URL(`/users/${identifier}/outbox`, `${config.federation.protocol}://${config.federation.domain}`),
-            followers: new URL(`/users/${identifier}/followers`, `${config.federation.protocol}://${config.federation.domain}`),
-            following: new URL(`/users/${identifier}/following`, `${config.federation.protocol}://${config.federation.domain}`),
-            icon: actorData.icon ? new URL(actorData.icon.url) : undefined
-        };
-
-        // Add public key using Fedify's standard pattern
-        if (keys && keys.length > 0 && keys[0].cryptographicKey) {
-            personData.publicKey = keys[0].cryptographicKey;
-            console.log(`🔑 Added CryptographicKey to Person constructor data for: ${identifier}`);
-        } else {
-            console.log(`⚠️ No cryptographic key available for: ${identifier}`);
-        }
-
-        const person = new Person(personData);
-        console.log(`👤 Person object created with public key for: ${identifier}`);
-=======
-  /**
-   * Get actor data from database (no caching - let handlers handle caching)
-   */
-  static async getActor(identifier: string): Promise<ActorData | null> {
-    console.log(`� Fetching actor from database: ${identifier}`);
-    const actor = await db.getActor(identifier);
-    if (!actor) return null;
-
-    // Get cryptographic keys for the actor
-    const keyPair = await db.getItem(`ACTOR#${identifier}`, 'KEYPAIR');
-    
-    const actorData: ActorData = {
-      id: actor.id,
-      type: actor.type,
-      preferredUsername: actor.preferredUsername,
-      name: actor.name,
-      summary: actor.summary,
-      inbox: actor.inbox,
-      outbox: actor.outbox,
-      followers: actor.followers,
-      following: actor.following,
-      url: actor.url,
-      icon: actor.icon,
-      publicKey: actor.publicKey,
-      published: actor.published,
-      followers_count: actor.followers_count,
-      following_count: actor.following_count,
-      // Include cryptographic keys if available
-      privateKeyJwk: keyPair?.privateKey,
-      publicKeyJwk: keyPair?.publicKey,
-    };
-
     console.log(`✅ Actor data retrieved for: ${identifier}`);
     return actorData;
   }
@@ -174,7 +88,17 @@
       following: new URL(`/users/${identifier}/following`, `${config.federation.protocol}://${config.federation.domain}`),
       icon: actorData.icon ? new URL(actorData.icon.url) : undefined,
     };
->>>>>>> b87ce96a
+
+        // Add public key using Fedify's standard pattern
+        if (keys && keys.length > 0 && keys[0].cryptographicKey) {
+            personData.publicKey = keys[0].cryptographicKey;
+            console.log(`🔑 Added CryptographicKey to Person constructor data for: ${identifier}`);
+        } else {
+            console.log(`⚠️ No cryptographic key available for: ${identifier}`);
+        }
+
+        const person = new Person(personData);
+        console.log(`👤 Person object created with public key for: ${identifier}`);
 
         return person;
     }
