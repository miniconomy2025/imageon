import { db, docClient } from './database.js';
// Import configuration so we can perform custom queries
import { config } from '../config/index.js';
import { QueryCommand } from '@aws-sdk/lib-dynamodb';
import { randomUUID } from 'crypto';

export class ActivityPubService {
    /**
     * Save a follower relationship
     */
    async saveFollower(followId: string, actorId: string, targetActorId: string) {
        // Extract identifier from URIs for cleaner storage
        const followerIdentifier = this.extractIdentifierFromUri(actorId);
        const targetIdentifier = this.extractIdentifierFromUri(targetActorId);

        if (!followerIdentifier || !targetIdentifier) {
            console.error('Could not extract identifiers from URIs:', { actorId, targetActorId });
            return false;
        }

        return await db.putItem({
            PK: `FOLLOWER#${targetIdentifier}`,
            SK: `ACTOR#${followerIdentifier}`,
            GSI1PK: 'FOLLOWER_RELATIONSHIP',
            GSI1SK: `${targetIdentifier}#${followerIdentifier}`,
            GSI2PK: `ACTOR#${followerIdentifier}`,
            GSI2SK: 'FOLLOWING',
            follower_id: actorId,
            following_id: targetActorId,
            status: 'accepted',
            follow_activity_id: followId
        });
    }

    /**
     * Get followers for an actor
     */
    async getFollowers(identifier: string) {
        const followers = await db.queryItems(`FOLLOWER#${identifier}`);
        return followers.map((item: any) => new URL(item.follower_id));
    }

    /**
     * Get following for an actor
     */
    async getFollowing(identifier: string) {
        try {
            const params = {
                TableName: config.dynamodb.tableName,
                IndexName: 'GSI2',
                KeyConditionExpression: 'GSI2PK = :pk AND GSI2SK = :sk',
                ExpressionAttributeValues: {
                    ':pk': `ACTOR#${identifier}`,
                    ':sk': 'FOLLOWING'
                }
            };
            const result = await docClient.send(new QueryCommand(params));
            const items = result.Items ?? [];
            return items.map((item: any) => new URL(item.following_id));
        } catch (error) {
            console.error(`Error getting following for ${identifier}:`, error);
            return [];
        }
    }

    /**
     * Save an activity to the database
     */
    async saveActivity(activityId: string, activityType: string, actorId: string, objectId: string, additionalData?: Record<string, any>) {
        const identifier = this.extractIdentifierFromUri(actorId);
        if (!identifier) {
            console.error('Could not extract identifier from actor URI:', actorId);
            return false;
        }

        const item: Record<string, any> = {
            PK: `ACTIVITY#${activityId}`,
            SK: activityType.toUpperCase(),
            GSI1PK: `ACTOR#${identifier}`,
            GSI1SK: new Date().toISOString(),
            GSI2PK: `${activityType.toUpperCase()}_ACTIVITIES`,
            GSI2SK: new Date().toISOString(),
            id: activityId,
            type: activityType,
            actor: actorId,
            object: objectId,
            published: new Date().toISOString()
        };
        if (additionalData && Object.keys(additionalData).length > 0) {
            item.additionalData = additionalData;
        }
        return await db.putItem(item);
    }

    /**
     * Get activities for a specific actor (no caching - let handlers handle caching)
     */
    async getActorActivities(identifier: string) {
        try {
            console.log(`� Fetching activities for actor: ${identifier}`);
            const activities = await db.queryItemsByGSI1(`ACTOR#${identifier}`);
            const result = activities || [];

            // Enhance activities with likes information
            for (const activity of result) {
                if (activity.type === 'Create' && activity.object) {
                    // Get likes for this post/object
                    const likes = await this.getLikesForObject(activity.object);
                    const likesCount = likes.length;

                    // Add likes information to the activity
                    activity.likes = likes.map((like: any) => ({
                        id: like.id,
                        actor: like.actor,
                        object: like.object,
                        published: like.published
                    }));
                    activity.likesCount = likesCount;

                    console.log(`👍 Activity ${activity.id} has ${likesCount} likes`);
                }
            }

            console.log(`✅ Found ${result.length} activities for: ${identifier}`);
            return result;
        } catch (error) {
            console.error(`Error getting activities for ${identifier}:`, error);
            return [];
        }
    }
<<<<<<< HEAD
  }

  async deliverCreateActivity(
    identifier: string,
    activityId: string,
    objectId: string,
    content: string,
    additionalData: any,
    timestamp: string
  ): Promise<void> {
    try {
      const followers = await this.getFollowers(identifier);
      if (!followers || followers.length === 0) {
        return;
      }

      const { crypto: cryptoService } = await import('./cryptography.js');

      const actorUri = `${config.federation.protocol}://${config.federation.domain}/users/${identifier}`;
      const keyPairs = await cryptoService.getOrGenerateKeyPairs(identifier);
      const privateKey = keyPairs[0].privateKey;

      const fedifyModule = await import('@fedify/fedify');
      const privateJwk = await fedifyModule.exportJwk(privateKey);
      const { createPrivateKey, createSign, createHash } = await import('crypto');
      const nodePrivateKey = createPrivateKey({ key: privateJwk, format: 'jwk' } as any);

      const attachments: any[] = [];
      if (additionalData?.attachment && Array.isArray(additionalData.attachment)) {
        for (const att of additionalData.attachment) {
          attachments.push({
            type: att.mediaType && att.mediaType.startsWith('image/') ? 'Image' : 'Document',
            mediaType: att.mediaType,
            url: att.url,
          });
        }
      }

      const activityBodyTemplate: any = {
        '@context': 'https://www.w3.org/ns/activitystreams',
        id: activityId,
        type: 'Create',
        actor: actorUri,
        object: {
          id: objectId,
          type: attachments.length > 0 ? 'Document' : 'Note',
          content,
          published: timestamp,
          attributedTo: actorUri,
          url: objectId,
          attachment: attachments,
        },
        to: [],
      };

      for (const followerUriObj of followers) {
        const followerUri = followerUriObj.toString();

        if (this.isLocalActor(followerUri)) {
          continue;
        }

        let inboxUrl: string | null = null;
        try {
          const res = await fetch(followerUri, {
            headers: { Accept: 'application/activity+json' },
          });
          if (res.ok) {
            const actorJson = await res.json().catch(() => null);
            if (actorJson && typeof actorJson.inbox === 'string') {
              inboxUrl = actorJson.inbox;
            }
          }
        } catch {
          /* ignore resolution errors */
        }

        if (!inboxUrl) {
          try {
            const followerUrl = new URL(followerUri);
            inboxUrl = `${followerUrl.origin}/inbox`;
          } catch {
            continue;
          }
        }
        if (!inboxUrl) {
          continue;
        }

        const body = { ...activityBodyTemplate, to: [followerUri, 'https://www.w3.org/ns/activitystreams#Public'] };
        const bodyString = JSON.stringify(body);

        const digest = createHash('sha256').update(bodyString).digest('base64');
        const now = new Date().toUTCString();

        const inboxUrlObj = new URL(inboxUrl);
        const inboxPath = inboxUrlObj.pathname;
        const hostHeader = inboxUrlObj.host;

        const signingString = `(request-target): post ${inboxPath}\nhost: ${hostHeader}\ndate: ${now}\ndigest: SHA-256=${digest}`;
        const signer = createSign('sha256');
        signer.update(signingString);
        signer.end();
        const signature = signer.sign(nodePrivateKey).toString('base64');
        const signatureHeader = `keyId="${actorUri}#main-key",algorithm="rsa-sha256",headers="(request-target) host date digest",signature="${signature}"`;

        try {
          await fetch(inboxUrl, {
            method: 'POST',
            headers: {
              'Content-Type': 'application/activity+json',
              Accept: 'application/activity+json',
              Host: hostHeader,
              Date: now,
              Digest: `SHA-256=${digest}`,
              Signature: signatureHeader,
            } as any,
            body: bodyString,
          });
        } catch (err) {
          console.warn(`Failed to deliver Create activity to follower ${followerUri}:`, err);
        }
      }
    } catch (err) {
      console.error('Error delivering Create activity:', err);
    }
  }

  /**
   * Remove a follower relationship (used when processing an Undo of Follow)
   */
  async removeFollower(actorId: string, targetIdentifier: string) {
    const followerIdentifier = this.extractIdentifierFromUri(actorId);
    if (!followerIdentifier || !targetIdentifier) {
      console.error('Could not extract identifiers from URIs for removeFollower:', { actorId, targetIdentifier });
      return false;
=======

    /**
     * Get likes for a specific post/object
     */
    async getLikesForObject(objectId: string) {
        try {
            console.log(`👍 Fetching likes for object: ${objectId}`);
            const likes = await db.queryItems(`OBJECT#${objectId}`, {
                sortKeyExpression: 'SK = :sk',
                attributeValues: { ':sk': 'LIKE' }
            });
            console.log(`✅ Found ${likes.length} likes for object: ${objectId}`);
            return likes;
        } catch (error) {
            console.error(`Error getting likes for object ${objectId}:`, error);
            return [];
        }
>>>>>>> 6186599d
    }

    /**
     * Remove a follower relationship (used when processing an Undo of Follow)
     */
    async removeFollower(actorId: string, targetIdentifier: string) {
        const followerIdentifier = this.extractIdentifierFromUri(actorId);
        if (!followerIdentifier || !targetIdentifier) {
            console.error('Could not extract identifiers from URIs for removeFollower:', { actorId, targetIdentifier });
            return false;
        }
        const pk = `FOLLOWER#${targetIdentifier}`;
        const sk = `ACTOR#${followerIdentifier}`;
        const deleted = await db.deleteItem(pk, sk as any);
        if (deleted) {
            console.log(`🗑️ Removed follower ${followerIdentifier} from ${targetIdentifier}`);
        }
        return deleted;
    }

    /**
     * Extract actor identifier from ActivityPub URI
     */
    private extractIdentifierFromUri(uri: string): string | null {
        try {
            const url = new URL(uri);
            const pathParts = url.pathname.split('/');
            const usersIndex = pathParts.indexOf('users');
            if (usersIndex !== -1 && pathParts[usersIndex + 1]) {
                return pathParts[usersIndex + 1];
            }
            return null;
        } catch (error) {
            console.error('Error parsing URI:', uri, error);
            return null;
        }
    }

    /**
     * Check if actor is local to this server
     */
    isLocalActor(actorUri: string): boolean {
        try {
            const url = new URL(actorUri);
            // Strip port from federation domain for comparison
            const expectedHost = config.federation.domain.split(':')[0];
            return url.hostname === expectedHost;
        } catch {
            return false;
        }
    }
}

// Export a singleton instance
export const activityPub = new ActivityPubService();<|MERGE_RESOLUTION|>--- conflicted
+++ resolved
@@ -128,9 +128,76 @@
             return [];
         }
     }
-<<<<<<< HEAD
-  }
-
+
+    /**
+     * Get likes for a specific post/object
+     */
+    async getLikesForObject(objectId: string) {
+        try {
+            console.log(`👍 Fetching likes for object: ${objectId}`);
+            const likes = await db.queryItems(`OBJECT#${objectId}`, {
+                sortKeyExpression: 'SK = :sk',
+                attributeValues: { ':sk': 'LIKE' }
+            });
+            console.log(`✅ Found ${likes.length} likes for object: ${objectId}`);
+            return likes;
+        } catch (error) {
+            console.error(`Error getting likes for object ${objectId}:`, error);
+            return [];
+        }
+    }
+
+    /**
+     * Remove a follower relationship (used when processing an Undo of Follow)
+     */
+    async removeFollower(actorId: string, targetIdentifier: string) {
+        const followerIdentifier = this.extractIdentifierFromUri(actorId);
+        if (!followerIdentifier || !targetIdentifier) {
+            console.error('Could not extract identifiers from URIs for removeFollower:', { actorId, targetIdentifier });
+            return false;
+        }
+        const pk = `FOLLOWER#${targetIdentifier}`;
+        const sk = `ACTOR#${followerIdentifier}`;
+        const deleted = await db.deleteItem(pk, sk as any);
+        if (deleted) {
+            console.log(`🗑️ Removed follower ${followerIdentifier} from ${targetIdentifier}`);
+        }
+        return deleted;
+    }
+
+    /**
+     * Extract actor identifier from ActivityPub URI
+     */
+    private extractIdentifierFromUri(uri: string): string | null {
+        try {
+            const url = new URL(uri);
+            const pathParts = url.pathname.split('/');
+            const usersIndex = pathParts.indexOf('users');
+            if (usersIndex !== -1 && pathParts[usersIndex + 1]) {
+                return pathParts[usersIndex + 1];
+            }
+            return null;
+        } catch (error) {
+            console.error('Error parsing URI:', uri, error);
+            return null;
+        }
+    }
+
+    /**
+     * Check if actor is local to this server
+     */
+    isLocalActor(actorUri: string): boolean {
+        try {
+            const url = new URL(actorUri);
+            // Strip port from federation domain for comparison
+            const expectedHost = config.federation.domain.split(':')[0];
+            return url.hostname === expectedHost;
+        } catch {
+            return false;
+        }
+    }
+
+    
   async deliverCreateActivity(
     identifier: string,
     activityId: string,
@@ -256,85 +323,6 @@
       console.error('Error delivering Create activity:', err);
     }
   }
-
-  /**
-   * Remove a follower relationship (used when processing an Undo of Follow)
-   */
-  async removeFollower(actorId: string, targetIdentifier: string) {
-    const followerIdentifier = this.extractIdentifierFromUri(actorId);
-    if (!followerIdentifier || !targetIdentifier) {
-      console.error('Could not extract identifiers from URIs for removeFollower:', { actorId, targetIdentifier });
-      return false;
-=======
-
-    /**
-     * Get likes for a specific post/object
-     */
-    async getLikesForObject(objectId: string) {
-        try {
-            console.log(`👍 Fetching likes for object: ${objectId}`);
-            const likes = await db.queryItems(`OBJECT#${objectId}`, {
-                sortKeyExpression: 'SK = :sk',
-                attributeValues: { ':sk': 'LIKE' }
-            });
-            console.log(`✅ Found ${likes.length} likes for object: ${objectId}`);
-            return likes;
-        } catch (error) {
-            console.error(`Error getting likes for object ${objectId}:`, error);
-            return [];
-        }
->>>>>>> 6186599d
-    }
-
-    /**
-     * Remove a follower relationship (used when processing an Undo of Follow)
-     */
-    async removeFollower(actorId: string, targetIdentifier: string) {
-        const followerIdentifier = this.extractIdentifierFromUri(actorId);
-        if (!followerIdentifier || !targetIdentifier) {
-            console.error('Could not extract identifiers from URIs for removeFollower:', { actorId, targetIdentifier });
-            return false;
-        }
-        const pk = `FOLLOWER#${targetIdentifier}`;
-        const sk = `ACTOR#${followerIdentifier}`;
-        const deleted = await db.deleteItem(pk, sk as any);
-        if (deleted) {
-            console.log(`🗑️ Removed follower ${followerIdentifier} from ${targetIdentifier}`);
-        }
-        return deleted;
-    }
-
-    /**
-     * Extract actor identifier from ActivityPub URI
-     */
-    private extractIdentifierFromUri(uri: string): string | null {
-        try {
-            const url = new URL(uri);
-            const pathParts = url.pathname.split('/');
-            const usersIndex = pathParts.indexOf('users');
-            if (usersIndex !== -1 && pathParts[usersIndex + 1]) {
-                return pathParts[usersIndex + 1];
-            }
-            return null;
-        } catch (error) {
-            console.error('Error parsing URI:', uri, error);
-            return null;
-        }
-    }
-
-    /**
-     * Check if actor is local to this server
-     */
-    isLocalActor(actorUri: string): boolean {
-        try {
-            const url = new URL(actorUri);
-            // Strip port from federation domain for comparison
-            const expectedHost = config.federation.domain.split(':')[0];
-            return url.hostname === expectedHost;
-        } catch {
-            return false;
-        }
-    }
 }
 
 // Export a singleton instance
