--- conflicted
+++ resolved
@@ -29,7 +29,10 @@
     "@aws-sdk/lib-dynamodb": "^3.654.0",
     "@fedify/fedify": "^1.8.1",
     "@fedify/redis": "^0.4.0",
-<<<<<<< HEAD
+    "@hono/node-server": "^1.11.1",
+    "@js-temporal/polyfill": "^0.5.1",
+    "dotenv": "^17.2.1",
+    "ioredis": "^5.7.0"
     "@hono/node-server": "^1.8.2",
     "dotenv": "^16.4.5",
     "firebase": "^12.0.0",
@@ -38,12 +41,6 @@
     "ioredis": "^5.7.0",
     "node-forge": "^1.3.1",
     "redis": "^4.6.13"
-=======
-    "@hono/node-server": "^1.11.1",
-    "@js-temporal/polyfill": "^0.5.1",
-    "dotenv": "^17.2.1",
-    "ioredis": "^5.7.0"
->>>>>>> e8e342d6
   },
   "devDependencies": {
     "@types/ioredis": "^4.28.10",
