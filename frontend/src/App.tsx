--- conflicted
+++ resolved
@@ -1,26 +1,3 @@
-<<<<<<< HEAD
-import React, { useState, useEffect } from "react";
-import { Button, Avatar, Card, Input, Post, PostComposer } from "./components";
-import Login from "./components/Auth/Login";
-import CompleteProfile from "./components/Auth/CompleteProfile";
-import { authService } from "./services/auth";
-import "./App.css";
-
-interface Author {
-  name: string;
-  avatar?: string | null;
-}
-
-interface PostData {
-  id: number;
-  author: Author;
-  content: string;
-  timestamp: Date;
-  likes: number;
-  comments: number;
-  shares: number;
-}
-=======
 import React from 'react';
 import { RouterProvider } from 'react-router-dom';
 import { router } from './pages/pageRouting';
@@ -29,220 +6,8 @@
 import { AuthProvider } from './contexts/AuthContext';
 
 const queryClient = new QueryClient();
->>>>>>> e386a3f8
-
-interface User {
-  uid: string;
-  email: string;
-  displayName?: string;
-  username?: string;
-  photoURL?: string;
-  needsProfile: boolean;
-  idToken?: string;
-}
-
-type AppState = "loading" | "auth" | "complete-profile" | "main";
 
 const App: React.FC = () => {
-<<<<<<< HEAD
-  const [appState, setAppState] = useState<AppState>("loading");
-  const [currentUser, setCurrentUser] = useState<User | null>(null);
-  const [posts, setPosts] = useState<PostData[]>([
-    {
-      id: 1,
-      author: { name: "John Doe", avatar: null },
-      content:
-        "Just launched my new React social media app! 🚀 What do you think?",
-      timestamp: new Date(Date.now() - 1000 * 60 * 30), // 30 minutes ago
-      likes: 12,
-      comments: 3,
-      shares: 1,
-    },
-    {
-      id: 2,
-      author: { name: "Jane Smith", avatar: null },
-      content: "Beautiful sunset today! Nature never fails to amaze me. 🌅",
-      timestamp: new Date(Date.now() - 1000 * 60 * 60 * 2), // 2 hours ago
-      likes: 24,
-      comments: 7,
-      shares: 3,
-    },
-  ]);
-
-  useEffect(() => {
-    // Listen for auth state changes
-    const unsubscribe = authService.onAuthStateChanged(async (firebaseUser) => {
-      if (firebaseUser) {
-        try {
-          const idToken = await firebaseUser.getIdToken();
-          const userProfile = await authService.verifyToken(idToken);
-
-          if (userProfile.needsProfile) {
-            setCurrentUser({ ...userProfile, idToken });
-            setAppState("complete-profile");
-          } else {
-            setCurrentUser({ ...userProfile, idToken });
-            setAppState("main");
-          }
-        } catch (error) {
-          console.error("Error verifying user:", error);
-          setAppState("auth");
-        }
-      } else {
-        setCurrentUser(null);
-        setAppState("auth");
-      }
-    });
-
-    return () => unsubscribe();
-  }, []);
-
-  const handleLoginSuccess = (user: User) => {
-    setCurrentUser(user);
-    if (user.needsProfile) {
-      setAppState("complete-profile");
-    } else {
-      setAppState("main");
-    }
-  };
-
-  const handleProfileComplete = (user: User) => {
-    setCurrentUser(user);
-    setAppState("main");
-  };
-
-  const handleSignOut = async () => {
-    try {
-      await authService.signOut();
-      setCurrentUser(null);
-      setAppState("auth");
-    } catch (error) {
-      console.error("Error signing out:", error);
-    }
-  };
-
-  const handleNewPost = (content: string): void => {
-    const newPost: PostData = {
-      id: posts.length + 1,
-      author: {
-        name: currentUser?.displayName || currentUser?.username || "You",
-        avatar: currentUser?.photoURL || null,
-      },
-      content,
-      timestamp: new Date(),
-      likes: 0,
-      comments: 0,
-      shares: 0,
-    };
-    setPosts([newPost, ...posts]);
-  };
-
-  // Loading state
-  if (appState === "loading") {
-    return (
-      <div className="app">
-        <div className="loading-container">
-          <div className="loading-spinner"></div>
-          <p>Loading...</p>
-        </div>
-      </div>
-    );
-  }
-
-  // Authentication state
-  if (appState === "auth") {
-    return (
-      <Login
-        onLoginSuccess={handleLoginSuccess}
-        onNavigateToRegister={() => {}} // We only have Google auth for now
-      />
-    );
-  }
-
-  // Profile completion state
-  if (appState === "complete-profile" && currentUser) {
-    return (
-      <CompleteProfile
-        user={currentUser}
-        onProfileComplete={handleProfileComplete}
-      />
-    );
-  }
-
-  // Main app state
-  return (
-    <div className="app">
-      <header className="app__header">
-        <h1>ImageOn</h1>
-        <div className="app__user">
-          <Avatar
-            fallbackText={
-              currentUser?.displayName?.[0] || currentUser?.username?.[0] || "U"
-            }
-            size="small"
-            src={currentUser?.photoURL || undefined}
-          />
-          <span>
-            Welcome,{" "}
-            {currentUser?.displayName || currentUser?.username || "User"}!
-          </span>
-          <Button variant="outline" size="small" onClick={handleSignOut}>
-            Sign Out
-          </Button>
-        </div>
-      </header>
-
-      <main className="app__main">
-        <div className="app__feed">
-          <PostComposer
-            user={{
-              name: currentUser?.displayName || currentUser?.username || "You",
-              avatar: currentUser?.photoURL || null,
-            }}
-            onPost={handleNewPost}
-          />
-
-          {posts.map((post) => (
-            <Post
-              key={post.id}
-              author={post.author}
-              content={post.content}
-              timestamp={post.timestamp}
-              likes={post.likes}
-              comments={post.comments}
-              shares={post.shares}
-              onLike={(liked) => console.log("Liked:", liked)}
-              onComment={() => console.log("Comment clicked")}
-              onShare={() => console.log("Share clicked")}
-            />
-          ))}
-        </div>
-
-        <aside className="app__sidebar">
-          <Card padding="medium">
-            <h3>Welcome to ImageOn!</h3>
-            <p>
-              You're now signed in with Google and ready to share your moments.
-            </p>
-
-            <div className="user-info">
-              <h4>Your Profile</h4>
-              <p>
-                <strong>Name:</strong> {currentUser?.displayName}
-              </p>
-              <p>
-                <strong>Username:</strong> @{currentUser?.username}
-              </p>
-              <p>
-                <strong>Email:</strong> {currentUser?.email}
-              </p>
-            </div>
-          </Card>
-        </aside>
-      </main>
-    </div>
-  );
-=======
     return (
         <QueryClientProvider client={queryClient}>
             <AuthProvider>
@@ -250,7 +15,6 @@
             </AuthProvider>
         </QueryClientProvider>
     );
->>>>>>> e386a3f8
 };
 
 export default App;