--- conflicted
+++ resolved
@@ -1,4 +1,3 @@
-<<<<<<< HEAD
 import { initializeApp } from "firebase/app";
 import { getAuth, GoogleAuthProvider } from "firebase/auth";
 import dotenv from 'dotenv';
@@ -12,19 +11,6 @@
   messagingSenderId: process.env.VITE_FIREBASE_MESSAGING_SENDER_ID,
   appId: process.env.VITE_FIREBASE_APP_ID,
   measurementId: process.env.VITE_FIREBASE_MEASUREMENT_ID
-=======
-import { initializeApp } from 'firebase/app';
-import { getAuth, GoogleAuthProvider } from 'firebase/auth';
-
-const firebaseConfig = {
-    apiKey: 'AIzaSyBoiSyJdsWHqm_Zb3mZ8VXbW0t6LQ5vFHw',
-    authDomain: 'imageon-cc2e2.firebaseapp.com',
-    projectId: 'imageon-cc2e2',
-    storageBucket: 'imageon-cc2e2.firebasestorage.app',
-    messagingSenderId: '480920431317',
-    appId: '1:480920431317:web:29debb14e94ceb6758905c',
-    measurementId: 'G-HM07DQR22Z'
->>>>>>> 7e98f940
 };
 
 // Initialize Firebase
